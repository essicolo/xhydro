default_language_version:
  python: python3

repos:
  - repo: https://github.com/asottile/pyupgrade
    rev: v3.17.0
    hooks:
      - id: pyupgrade
        args: [ '--py310-plus' ]
  - repo: https://github.com/pre-commit/pre-commit-hooks
    rev: v4.6.0
    hooks:
      - id: trailing-whitespace
      - id: end-of-file-fixer
      - id: debug-statements
      - id: check-json
      - id: check-toml
      - id: pretty-format-json
        args: [ '--autofix', '--no-ensure-ascii', '--no-sort-keys' ]
        exclude: .ipynb
      - id: check-yaml
        args: [ '--allow-multiple-documents' ]
  - repo: https://github.com/pappasam/toml-sort
    rev: v0.23.1
    hooks:
      - id: toml-sort-fix
  - repo: https://github.com/pre-commit/pygrep-hooks
    rev: v1.10.0
    hooks:
      - id: python-check-blanket-noqa
      - id: python-no-eval
      - id: python-no-log-warn
      - id: python-use-type-annotations
      - id: rst-inline-touching-normal
  - repo: https://github.com/psf/black-pre-commit-mirror
    rev: 24.8.0
    hooks:
      - id: black
  - repo: https://github.com/PyCQA/isort
    rev: 5.13.2
    hooks:
      - id: isort
        exclude: ^docs/
  - repo: https://github.com/astral-sh/ruff-pre-commit
    rev: v0.6.7
    hooks:
      - id: ruff
        args: [ '--fix' ]
      # - id: format
  - repo: https://github.com/pycqa/flake8
    rev: 7.1.1
    hooks:
      - id: flake8
        additional_dependencies: [ 'flake8-rst-docstrings' ]
        args: [ '--config=.flake8' ]
<<<<<<< HEAD
=======
  - repo: https://github.com/numpy/numpydoc
    rev: v1.8.0
    hooks:
      - id: numpydoc-validation
        exclude: 'tests|docs/conf.py'
>>>>>>> 0a988605
  - repo: https://github.com/keewis/blackdoc
    rev: v0.3.9
    hooks:
      - id: blackdoc
        additional_dependencies: [ 'black==24.8.0' ]
      - id: blackdoc-autoupdate-black
  - repo: https://github.com/kynan/nbstripout
    rev: 0.7.1
    hooks:
      - id: nbstripout
        files: '.ipynb'
        args: [ '--keep-count', '--keep-output', '--drop-empty-cells', '--extra-keys=metadata.kernelspec' ]
  - repo: https://github.com/nbQA-dev/nbQA
    rev: 1.8.7
    hooks:
      - id: nbqa-pyupgrade
        args: [ '--py310-plus' ]
        additional_dependencies: [ 'pyupgrade==3.17.0' ]
      - id: nbqa-black
        additional_dependencies: [ 'black==24.8.0' ]
      - id: nbqa-isort
        additional_dependencies: [ 'isort==5.13.2' ]
  - repo: https://github.com/adrienverge/yamllint.git
    rev: v1.35.1
    hooks:
      - id: yamllint
        args: [ '--config-file=.yamllint.yaml' ]
  - repo: https://github.com/numpy/numpydoc
    rev: v1.8.0
    hooks:
      - id: numpydoc-validation
        exclude: ^docs/|^tests/
  - repo: https://github.com/python-jsonschema/check-jsonschema
    rev: 0.29.2
    hooks:
      - id: check-github-workflows
      - id: check-readthedocs
  - repo: meta
    hooks:
      - id: check-hooks-apply
      - id: check-useless-excludes

ci:
  autofix_commit_msg: |
    [pre-commit.ci] auto fixes from pre-commit.com hooks

    for more information, see https://pre-commit.ci
  autofix_prs: true
  autoupdate_branch: ''
  autoupdate_commit_msg: '[pre-commit.ci] pre-commit autoupdate'
  autoupdate_schedule: quarterly
  skip: [ ]
  submodules: false<|MERGE_RESOLUTION|>--- conflicted
+++ resolved
@@ -53,14 +53,11 @@
       - id: flake8
         additional_dependencies: [ 'flake8-rst-docstrings' ]
         args: [ '--config=.flake8' ]
-<<<<<<< HEAD
-=======
   - repo: https://github.com/numpy/numpydoc
     rev: v1.8.0
     hooks:
       - id: numpydoc-validation
         exclude: 'tests|docs/conf.py'
->>>>>>> 0a988605
   - repo: https://github.com/keewis/blackdoc
     rev: v0.3.9
     hooks:
