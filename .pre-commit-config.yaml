--- conflicted
+++ resolved
@@ -57,7 +57,6 @@
     hooks:
       - id: blackdoc
         additional_dependencies: [ 'black==23.12.1' ]
-<<<<<<< HEAD
   - repo: https://github.com/kynan/nbstripout
     rev: 0.6.1
     hooks:
@@ -74,8 +73,6 @@
         additional_dependencies: [ 'pyupgrade==3.15.0' ]
       - id: nbqa-isort
         additional_dependencies: [ 'isort==5.13.2' ]
-=======
->>>>>>> 2add8eed
   - repo: https://github.com/adrienverge/yamllint.git
     rev: v1.33.0
     hooks:
