name: xhydro
channels:
  - conda-forge
dependencies:
  - python >=3.10,<3.13
  - pip >=24.2.0
  # Don't forget to sync changes between environment.yml, environment-dev.yml, and pyproject.toml!
  # Main packages
  - cartopy
  - geopandas
<<<<<<< HEAD
  - haversine >=2.8.1
=======
  - haversine
  - importlib-metadata <8.0  # Required for xesmf >=8.4.0,<8.6 to work on Windows
>>>>>>> 0a988605
  - leafmap
  - numpy <2.0.0
  - pandas >=2.2.0
  - planetary-computer
  - pooch >=1.8.0
  - pydantic >=2.0,<2.5.3  # FIXME: Remove pin once our dependencies (xclim, xscen) support pydantic 2.5.3
  - pystac
  - pystac-client
  - pyyaml
  - rasterio <=1.3.11  # temporary pin until https://github.com/xarray-contrib/xvec/issues/85 is addressed.
  - ravenpy >=0.15.0
  - rioxarray
  - spotpy
  - stackstac >=0.5.1
  - statsmodels
  - tqdm
  - xarray >=2023.11.0
  - xarray-spatial
  - xclim >=0.48.2
  - xdatasets >=0.3.6
  - xscen >=0.8.3
  - xvec<|MERGE_RESOLUTION|>--- conflicted
+++ resolved
@@ -8,12 +8,8 @@
   # Main packages
   - cartopy
   - geopandas
-<<<<<<< HEAD
   - haversine >=2.8.1
-=======
-  - haversine
   - importlib-metadata <8.0  # Required for xesmf >=8.4.0,<8.6 to work on Windows
->>>>>>> 0a988605
   - leafmap
   - numpy <2.0.0
   - pandas >=2.2.0
