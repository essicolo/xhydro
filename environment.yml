name: xhydro
channels:
  - conda-forge
dependencies:
  - python >=3.9,<3.13
  # Don't forget to sync changes between environment.yml, environment-dev.yml, and pyproject.toml!
  # Main packages
  - cartopy
  - geopandas
  - haversine
  - leafmap
  - numpy <2.0.0
  - pandas
  - planetary-computer
  - pooch >=1.8.0
  - pydantic >=2.0,<2.5.3  # FIXME: Remove pin once our dependencies (xclim, xscen) support pydantic 2.5.3
  - pystac
  - pystac-client
  - pyyaml
  - rasterio
  - ravenpy >=0.15.0
  - rioxarray
  - spotpy
  - stackstac
  - statsmodels
  - tqdm
  - xarray >=2023.11.0
  - xarray-spatial
  - xclim >=0.48.2
  - xdatasets >=0.3.5
  - xscen >=0.8.3
  - xvec
<<<<<<< HEAD
  - pip >=23.3.0
  - pyjuliacall
  - pip:
    - xdatasets >=0.3.5
=======
  - pip >=23.3.0
>>>>>>> 12dc4e75
<|MERGE_RESOLUTION|>--- conflicted
+++ resolved
@@ -27,14 +27,8 @@
   - xarray >=2023.11.0
   - xarray-spatial
   - xclim >=0.48.2
-  - xdatasets >=0.3.5
+  - xdatasets >=0.3.6
   - xscen >=0.8.3
   - xvec
-<<<<<<< HEAD
   - pip >=23.3.0
-  - pyjuliacall
-  - pip:
-    - xdatasets >=0.3.5
-=======
-  - pip >=23.3.0
->>>>>>> 12dc4e75
+  - pyjuliacall