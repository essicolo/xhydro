name: xhydro-dev
channels:
  - conda-forge
dependencies:
  - python >=3.9,<3.13
  # Don't forget to sync changes between environment.yml, environment-dev.yml, and pyproject.toml!
  # Main packages
  - cartopy
  - geopandas
  - intake <2.0.0 # This should be set by xdatasets once on conda-forge
  - leafmap
  - numpy
  - planetary-computer
  - pystac
  - pystac-client
  - pooch >=1.8.0
  - pydantic >=2.0,<2.5.3  # FIXME: Remove pin once our dependencies (xclim, xscen) support pydantic 2.5.3
  - rasterio
  - spotpy
  - stackstac
  - statsmodels
  - tqdm
  - xarray >=2023.11.0
  - xclim >=0.48.2
  - xscen >=0.8.3
  - pip
  - pip:
<<<<<<< HEAD
    - haversine
    - xdatasets
=======
    - xdatasets >=0.3.5
>>>>>>> b097c8e7
  # Dev
  - black ==24.1.1
  - blackdoc ==0.3.9
  - bump-my-version >=0.18.3
#  - coveralls >=3.3.1
  - flake8 >=7.0.0
  - furo
  - ipykernel
  - ipython
  - isort ==5.13.2
  - jupyter_client
  - nbsphinx
#  - nbval >=0.11.0
  - pandoc
  - pooch
  - pre-commit >=3.3.2
  - pytest >=7.3.1
#  - pytest-cov >=4.0.0
  - ruff >=0.2.0
  - sphinx
  - sphinx-autoapi
  - sphinx-codeautolink
  - sphinx-copybutton
  - sphinx-intl
  - sphinxcontrib-napoleon
  # Testing
  - tox >=4.0
  # Packaging
  - flit
  # Notebooks
  - hvplot
  - xagg
  - pip
  - pip:
    - coverage  # Not available in conda-forge for Python3.12
    - coveralls
    - pytest-cov >=4.0.0
    - nbval >=0.11.0<|MERGE_RESOLUTION|>--- conflicted
+++ resolved
@@ -25,12 +25,8 @@
   - xscen >=0.8.3
   - pip
   - pip:
-<<<<<<< HEAD
     - haversine
-    - xdatasets
-=======
     - xdatasets >=0.3.5
->>>>>>> b097c8e7
   # Dev
   - black ==24.1.1
   - blackdoc ==0.3.9
