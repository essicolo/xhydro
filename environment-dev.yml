--- conflicted
+++ resolved
@@ -16,35 +16,20 @@
   - spotpy
   - stackstac
   - statsmodels
-<<<<<<< HEAD
   - tqdm
-  - xagg  # xdatasets dependency; Remove when xdatasets is installable via conda package
-  - xarray
-  - xclim >=0.47.0  # FIXME: Remove pin once our dependencies (xclim, xscen) support pandas 2.2.0
-  - xscen >=0.7.1
+  - xagg
+  - xarray >=2023.11.0
+  - xclim >=0.48.2
+  - xscen >=0.8.3
   - pip >=23.3.0
   - pip:
     - flake8-alphabetize>=0.0.21  # development dependency
-    - xdatasets
-  # Dev
-  - black ==24.1.1
-  - blackdoc ==0.3.9
-  - bump-my-version >=0.17.1
-  - coverage >=6.2.2,<7.0.0
-  - coveralls >=3.3.1
-=======
-  - xarray >=2023.11.0
-  - xclim >=0.48.2
-  - xscen >=0.8.3
-  - pip
-  - pip:
     - xdatasets >=0.3.5
   # Dev
   - black ==24.1.1
   - blackdoc ==0.3.9
   - bump-my-version >=0.18.3
 #  - coveralls >=3.3.1
->>>>>>> 62ac4424
   - flake8 >=7.0.0
   - flake8-rst-docstrings>=0.3.0
   - furo
@@ -58,14 +43,10 @@
   - planetary-computer
   - pooch
   - pre-commit >=3.3.2
-<<<<<<< HEAD
   - pystac-client
-  - ruff >=0.1.9
-=======
   - pytest >=8.1.0
 #  - pytest-cov >=4.0.0
   - ruff >=0.2.0
->>>>>>> 62ac4424
   - sphinx
   - sphinx-autoapi
   - sphinx-codeautolink
@@ -75,8 +56,8 @@
   - stackstac
   - watchdog >=3.0.0
   # Testing
-  - pytest >=7.3.1
-  - pytest-cov >=4.0.0
+  - pytest >=8.1.0
+#  - pytest-cov >=4.0.0
   - tox >=4.5.1
   # Packaging
   - flit
