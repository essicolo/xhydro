--- conflicted
+++ resolved
@@ -18,11 +18,7 @@
   - tqdm
   - xagg
   - xarray
-<<<<<<< HEAD
-  - xclim >=0.47.0
-=======
   - xclim >=0.47.0  # FIXME: Remove pin once our dependencies (xclim, xscen) support pandas 2.2.0
->>>>>>> 73e24a4e
   - xscen >=0.7.1
   - pip >=23.3.0
   - pip:
@@ -31,17 +27,11 @@
   # Dev
   - black ==24.1.1
   - blackdoc ==0.3.9
-<<<<<<< HEAD
-  - bump-my-version >=0.12.0
+  - bump-my-version >=0.17.1
   - coverage >=6.2.2,<7.0.0
   - coveralls >=3.3.1
-  - flake8 >=6.1.0
+  - flake8 >=7.0.0
   - flake8-rst-docstrings>=0.3.0
-=======
-  - bump-my-version >=0.17.1
-  - coveralls >=3.3.1
-  - flake8 >=7.0.0
->>>>>>> 73e24a4e
   - furo
   - ipykernel
   - ipython
@@ -53,20 +43,15 @@
   - planetary-computer
   - pooch
   - pre-commit >=3.3.2
-<<<<<<< HEAD
   - pystac-client
   - ruff >=0.1.9
-  - stackstac
-=======
-  - pytest >=7.3.1
-  - pytest-cov >=4.0.0
->>>>>>> 73e24a4e
   - sphinx
   - sphinx-autoapi
   - sphinx-codeautolink
   - sphinx-copybutton
   - sphinx-intl
   - sphinxcontrib-napoleon
+  - stackstac
   - watchdog >=3.0.0
   # Testing
   - pytest >=7.3.1
