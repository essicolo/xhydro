name: xhydro-dev
channels:
  - conda-forge
dependencies:
  - python >=3.9,<3.12
  # Don't forget to sync the changes here with environment.yml!
  # Main packages
<<<<<<< HEAD
  - numpy
  - scipy
  - statsmodels
  - xarray
  - xclim >=0.45.0
  - xscen
=======
  - xclim >=0.45.0
  - xscen >=0.7.1
>>>>>>> e6df64d0
  # Dev
  - bump2version
  - coveralls
  - furo
  - ipykernel
  - ipython
  - jupyter_client
  - nbsphinx
  - nbval
  - pandoc
  - pooch
  - pre-commit
  - pytest
  - pytest-cov
  - sphinx
  - sphinx-autoapi
  - sphinx-codeautolink
  - sphinx-copybutton
  - sphinxcontrib-napoleon
  - pip
  # Testing
  - tox <4.0  # 2022-12-12: tox v4.0 is incompatible with tox-conda plugin
  - tox-conda >=0.10.2
  # Packaging
  - build
  - wheel
  # Notebooks
  - hvplot
  - pip:
    - xdatasets<|MERGE_RESOLUTION|>--- conflicted
+++ resolved
@@ -5,17 +5,12 @@
   - python >=3.9,<3.12
   # Don't forget to sync the changes here with environment.yml!
   # Main packages
-<<<<<<< HEAD
   - numpy
   - scipy
   - statsmodels
   - xarray
   - xclim >=0.45.0
-  - xscen
-=======
-  - xclim >=0.45.0
   - xscen >=0.7.1
->>>>>>> e6df64d0
   # Dev
   - bump2version
   - coveralls
