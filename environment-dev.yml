--- conflicted
+++ resolved
@@ -6,13 +6,9 @@
   # Don't forget to sync changes between environment.yml, environment-dev.yml, and pyproject.toml!
   # Main packages
   - numpy
-<<<<<<< HEAD
-  - pyyaml
-=======
   - pooch >=1.8.0
   - pydantic >=2.0,<2.5.3  # FIXME: Remove pin once our dependencies (xclim, xscen) support pydantic 2.5.3
   - spotpy
->>>>>>> edda069a
   - statsmodels
   - xarray
   - xclim >=0.47.0  # FIXME: Remove pin once our dependencies (xclim, xscen) support pandas 2.2.0
