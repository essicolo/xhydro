--- conflicted
+++ resolved
@@ -30,13 +30,9 @@
   - xarray-spatial
   - xclim >=0.48.2
   - xscen >=0.8.3
-<<<<<<< HEAD
   - xvec
   - pip >=23.3.0
   - pyjuliacall
-=======
-  - pip >=23.3.0
->>>>>>> c313daa1
   - pip:
     - xdatasets >=0.3.5
   # Dev
