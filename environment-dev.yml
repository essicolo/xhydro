name: xhydro-dev
channels:
  - conda-forge
dependencies:
  - python >=3.10,<3.13
  # Don't forget to sync changes between environment.yml, environment-dev.yml, and pyproject.toml!
  # Main packages
  - cartopy
  - geopandas
<<<<<<< HEAD
  - haversine >=2.8.1
=======
  - haversine
  - importlib-metadata <8.0  # Required for xesmf >=8.4.0,<8.6 to work on Windows
>>>>>>> 0a988605
  - leafmap
  - numpy <2.0.0
  - pandas >=2.2.0
  - planetary-computer
  - pystac
  - pystac-client
  - pooch >=1.8.0
  - pydantic >=2.0,<2.5.3  # FIXME: Remove pin once our dependencies (xclim, xscen) support pydantic 2.5.3
  - pyyaml
  - rasterio <=1.3.11  # temporary pin until https://github.com/xarray-contrib/xvec/issues/85 is addressed.
  - ravenpy >=0.15.0
  - rioxarray
  - s3fs <=2024.6.1
  - spotpy
  - stackstac >=0.5.1
  - statsmodels
  - tqdm
  - xarray >=2023.11.0
  - xarray-spatial
  - xclim >=0.48.2
  - xdatasets >=0.3.6
  - xscen >=0.8.3
  - xvec
  # Dev tools and testing
  - pip >=24.2.0
  - blackdoc ==0.3.9
  - bump-my-version >=0.25.1
  - coverage >=7.5.0
  - coveralls >=4.0.1
  - flake8 >=7.1.1
  - flake8-rst-docstrings >=0.3.0
  - furo
  - ipykernel
  - ipython
  - isort ==5.13.2
  - jupyter_client
  - lmoments3
  - nbsphinx
  - nbval >=0.11.0
  - numpydoc >=1.8.0
  - pandoc
  - pre-commit >=3.5.0
  - black ==24.4.2 # ==24.8.0 # Waiting on https://github.com/conda-forge/black-feedstock/pull/89
  - ruff >=0.5.7
  - watchdog >=4.0.0
  - sphinx >=7.0.0
  - sphinx-autoapi
  - sphinx-codeautolink
  - sphinx-copybutton
  - sphinx-intl
  - sphinxcontrib-napoleon
  # Testing
  - pytest >=8.2.2
  - pytest-cov >=5.0.0
  - pytest-xdist >=3.2.0
  - tox >=4.17.1
  # Packaging
  - flit >=3.9.0,<4.0
  # Notebooks
  - hvplot
  - xagg<|MERGE_RESOLUTION|>--- conflicted
+++ resolved
@@ -7,12 +7,8 @@
   # Main packages
   - cartopy
   - geopandas
-<<<<<<< HEAD
   - haversine >=2.8.1
-=======
-  - haversine
   - importlib-metadata <8.0  # Required for xesmf >=8.4.0,<8.6 to work on Windows
->>>>>>> 0a988605
   - leafmap
   - numpy <2.0.0
   - pandas >=2.2.0
@@ -55,7 +51,7 @@
   - numpydoc >=1.8.0
   - pandoc
   - pre-commit >=3.5.0
-  - black ==24.4.2 # ==24.8.0 # Waiting on https://github.com/conda-forge/black-feedstock/pull/89
+  - black ==24.8.0
   - ruff >=0.5.7
   - watchdog >=4.0.0
   - sphinx >=7.0.0
@@ -65,7 +61,7 @@
   - sphinx-intl
   - sphinxcontrib-napoleon
   # Testing
-  - pytest >=8.2.2
+  - pytest >=8.3.2
   - pytest-cov >=5.0.0
   - pytest-xdist >=3.2.0
   - tox >=4.17.1
