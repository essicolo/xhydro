[build-system]
requires = ["flit_core >=3.8,<4"]
build-backend = "flit_core.buildapi"

[project]
name = "xhydro"
authors = [
  {name = "Thomas-Charles Fortier Filion", email = "tcff_hydro@outlook.com"},
  {name = "Gabriel Rondeau-Genesse", email = "rondeau-genesse.gabriel@ouranos.ca"},
  {name = "Sébastien Langlois"}
]
maintainers = [
  {name = "Trevor James Smith", email = "smith.trevorj@ouranos.ca"},
  {name = "Gabriel Rondeau-Genesse", email = "rondeau-genesse.gabriel@ouranos.ca"}
]
readme = {file = "README.rst", content-type = "text/x-rst"}
requires-python = ">=3.9.0"
keywords = ["xhydro"]
license = {file = "LICENSE"}
classifiers = [
  "Development Status :: 2 - Pre-Alpha",
  "Intended Audience :: Developers",
  "Intended Audience :: Science/Research",
  "License :: OSI Approved :: Apache Software License",
  "Natural Language :: English",
  "Operating System :: OS Independent",
  "Programming Language :: Python :: 3",
  "Programming Language :: Python :: 3 :: Only",
  "Programming Language :: Python :: 3.9",
  "Programming Language :: Python :: 3.10",
  "Programming Language :: Python :: 3.11",
  "Programming Language :: Python :: Implementation :: CPython",
  "Topic :: Scientific/Engineering :: GIS",
  "Topic :: Scientific/Engineering :: Hydrology"
]
dynamic = ["description", "version"]
dependencies = [
  # Don't forget to sync changes between environment.yml, environment-dev.yml, and pyproject.toml!
  "cartopy",
  "geopandas",
  "leafmap",
  "numpy",
<<<<<<< HEAD
  "pydantic<=2.5.2",
  "pystac",
  "rasterio",
  "stackstac",
=======
  "pooch>=1.8.0",
  "pydantic>=2.0,<2.5.3",
>>>>>>> cb4c9bd8
  "statsmodels",
  "tqdm",
  "xarray",
  "xclim>=0.45.0",
  "xdatasets>=0.3.1",
  "xscen>=0.7.1"
]

[project.optional-dependencies]
dev = [
  # Dev tools and testing
  "pip>=23.1.2",
  "bump-my-version>=0.12.0",
  "watchdog>=3.0.0",
  "flake8>=6.1.0",
  "flake8-alphabetize>=0.0.21",
  "flake8-rst-docstrings>=0.3.0",
  "flit",
  "tox>=4.5.1",
  "coverage>=6.2.2,<7.0.0",
  "coveralls>=3.3.1",
  "pytest>=7.3.1",
  "pytest-cov>=4.0.0",
  "black>=23.10.1",
  "blackdoc>=0.3.9",
  "isort>=5.12.0",
  "pre-commit>=3.3.2"
]
docs = [
  # Documentation and examples
  "furo",
  "hvplot",
  "ipykernel",
  "ipython",
  "jupyter_client",
  "nbsphinx",
  "nbval",
  "sphinx",
  "sphinx-autoapi",
  "sphinx-codeautolink",
  "sphinx-copybutton",
  "sphinx-intl",
  "sphinxcontrib-napoleon",
  "xagg"
]

[project.urls]
"Homepage" = "https://xhydro.readthedocs.io/"
"Changelog" = "https://xhydro.readthedocs.io/en/stable/changes.html"
"Source" = "https://github.com/hydrologie/xhydro"
"Issue tracker" = "https://github.com/hydrologie/xhydro/issues"

[tool]

[tool.black]
target-version = [
  "py38",
  "py39",
  "py310",
  "py311"
]

[tool.bumpversion]
current_version = "0.3.3"
commit = true
tag = false
tag_name = "v{new_version}"
allow_dirty = false
serialize = ["{major}.{minor}.{patch}"]
parse = "(?P<major>\\d+)\\.(?P<minor>\\d+)\\.(?P<patch>\\d+)"

[[tool.bumpversion.files]]
filename = "xhydro/__init__.py"
search = "__version__ = \"{current_version}\""
replace = "__version__ = \"{new_version}\""

[[tool.bumpversion.files]]
filename = "tests/test_xhydro.py"
search = "__version__ = \"{current_version}\""
replace = "__version__ = \"{new_version}\""

[[tool.bumpversion.files]]
filename = ".cruft.json"
search = "\"version\": \"{current_version}\""
replace = "\"version\": \"{new_version}\""

[tool.coverage.run]
relative_files = true
include = ["xhydro/*"]
omit = ["tests/*.py"]

[tool.flit.sdist]
include = [
  ".zenodo.json",
  "AUTHORS.rst",
  "CHANGES.rst",
  "CONTRIBUTING.rst",
  "LICENSE",
  "Makefile",
  "README.rst",
  "environment-dev.yml",
  "environment.yml",
  "docs/_static/_images/*.gif",
  "docs/_static/_images/*.jpg",
  "docs/_static/_images/*.png",
  "docs/_static/_images/*.rst",
  "docs/Makefile",
  "docs/conf.py",
  "docs/make.bat",
  "tests/*.py",
  "tox.ini",
  "xhydro",
  "xhydro/testing/registry.txt"
]
exclude = [
  "*.py[co]",
  "__pycache__",
  ".coveralls.yml",
  ".editorconfig",
  ".flake8",
  ".gitignore",
  ".pre-commit-config.yaml",
  ".readthedocs.yml",
  ".yamllint.yaml",
  "Makefile",
  "docs/_*",
  "docs/apidoc/modules.rst",
  "docs/apidoc/xhydro*.rst",
  "xhydro/testing/data/*"
]

[tool.isort]
profile = "black"
py_version = 38

[tool.mypy]
python_version = 3.8
show_error_codes = true
warn_return_any = true
warn_unused_configs = true

[[tool.mypy.overrides]]
module = []
ignore_missing_imports = true

[tool.numpydoc_validation]
checks = [
  "all", # report on all checks, except the below
  "ES01",
  "EX01",
  "GL01",
  "SA01"
]
exclude = [
  # don't report on objects that match any of these regex
  '\.undocumented_method$',
  '\.__repr__$',
  # any object starting with an underscore is a private object
  '\._\w+'
]

[tool.pytest.ini_options]
addopts = [
  "--verbose",
  "--color=yes"
]
filterwarnings = ["ignore::UserWarning"]
testpaths = "tests"
markers = [
  "requires_docs: mark tests that can only be run with documentation present (deselect with '-m \"not requires_docs\"')"
]

[tool.ruff]
src = [""]
line-length = 150
target-version = "py38"
exclude = [
  ".eggs",
  ".git",
  "build",
  "docs",
  "tests"
]
ignore = [
  "D205",
  "D400",
  "D401"
]
select = [
  "C9",
  "D",
  "E",
  "F",
  "W"
]

[tool.ruff.flake8-bandit]
check-typed-exception = true

[tool.ruff.format]
line-ending = "auto"

[tool.ruff.isort]
known-first-party = ["xhydro"]
case-sensitive = true
detect-same-package = false
lines-after-imports = 1
no-lines-before = ["future", "standard-library"]

[tool.ruff.mccabe]
max-complexity = 15

[tool.ruff.per-file-ignores]
"xhydro/**/__init__.py" = ["F401", "F403"]
"tests/**/*.py" = ["D100", "D101", "D102", "D103"]

[tool.ruff.pycodestyle]
max-doc-length = 180

[tool.ruff.pydocstyle]
convention = "numpy"<|MERGE_RESOLUTION|>--- conflicted
+++ resolved
@@ -40,15 +40,11 @@
   "geopandas",
   "leafmap",
   "numpy",
-<<<<<<< HEAD
-  "pydantic<=2.5.2",
+  "pooch>=1.8.0",
+  "pydantic>=2.0,<2.5.3",
   "pystac",
   "rasterio",
   "stackstac",
-=======
-  "pooch>=1.8.0",
-  "pydantic>=2.0,<2.5.3",
->>>>>>> cb4c9bd8
   "statsmodels",
   "tqdm",
   "xarray",
