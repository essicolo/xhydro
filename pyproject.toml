--- conflicted
+++ resolved
@@ -55,11 +55,7 @@
   "stackstac >=0.5.1",
   "statsmodels",
   "tqdm",
-<<<<<<< HEAD
-  "xarray >=2023.11.0",
-=======
   "xarray >=2023.11.0,<2024.09.0",
->>>>>>> 6590e6dd
   "xarray-spatial",
   "xclim >=0.48.2",
   "xdatasets >=0.3.6",
