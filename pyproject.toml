[build-system]
requires = ["flit_core >=3.8,<4"]
build-backend = "flit_core.buildapi"

[project]
name = "xhydro"
authors = [
  {name = "Thomas-Charles Fortier Filion", email = "tcff_hydro@outlook.com"},
  {name = "Gabriel Rondeau-Genesse", email = "rondeau-genesse.gabriel@ouranos.ca"},
  {name = "Sébastien Langlois"}
]
maintainers = [
  {name = "Trevor James Smith", email = "smith.trevorj@ouranos.ca"},
  {name = "Gabriel Rondeau-Genesse", email = "rondeau-genesse.gabriel@ouranos.ca"}
]
readme = {file = "README.rst", content-type = "text/x-rst"}
requires-python = ">=3.9.0"
keywords = ["xhydro"]
license = {file = "LICENSE"}
classifiers = [
  "Development Status :: 2 - Pre-Alpha",
  "Intended Audience :: Developers",
  "Intended Audience :: Science/Research",
  "License :: OSI Approved :: Apache Software License",
  "Natural Language :: English",
  "Operating System :: OS Independent",
  "Programming Language :: Python :: 3",
  "Programming Language :: Python :: 3 :: Only",
  "Programming Language :: Python :: 3.9",
  "Programming Language :: Python :: 3.10",
  "Programming Language :: Python :: 3.11",
  "Programming Language :: Python :: 3.12",
  "Programming Language :: Python :: Implementation :: CPython",
  "Topic :: Scientific/Engineering :: GIS",
  "Topic :: Scientific/Engineering :: Hydrology"
]
dynamic = ["description", "version"]
dependencies = [
  # Don't forget to sync changes between environment.yml, environment-dev.yml, and pyproject.toml!
<<<<<<< HEAD
  "haversine",
=======
  "cartopy",
  "geopandas",
  "intake <2.0.0", # This should be set by xdatasets once on conda-forge
  "intake-esm !=2024.2.6", # pin needed for intake-esm (dependency of xscen) to work with Python3.9
  "leafmap",
>>>>>>> b097c8e7
  "numpy",
  "planetary-computer",
  "pooch >=1.8.0",
  "pydantic >=2.0,<2.5.3",
  "pystac",
  "pystac-client",
  "rasterio",
  "spotpy",
  "stackstac",
  "statsmodels",
  "tqdm",
  "xarray >=2023.11.0",
  "xclim >=0.48.2",
  "xdatasets >=0.3.5",
  "xscen >=0.8.3"
]

[project.optional-dependencies]
dev = [
  # Dev tools and testing
  "pip >=23.3.0",
  "bump-my-version >=0.18.3",
  "watchdog >=3.0.0",
  "flake8 >=7.0.0",
  "flake8-alphabetize >=0.0.21",
  "flake8-rst-docstrings >=0.3.0",
  "flit >=3.9.0",
  "tox >=4.5.1",
  "coverage >=6.2.2,<8.0.0",
  "coveralls >=3.3.1",
  "pytest >=7.3.1",
  "pytest-cov >=4.0.0",
  "black ==24.3.0",
  "blackdoc ==0.3.9",
  "isort ==5.13.2",
  "pre-commit >=3.3.2",
  "ruff >=0.2.0"
]
docs = [
  # Documentation and examples
  "furo",
  "hvplot",
  "ipykernel",
  "ipython",
  "jupyter_client",
  "nbsphinx",
  "nbval",
  "sphinx",
  "sphinx-autoapi",
  "sphinx-codeautolink",
  "sphinx-copybutton",
  "sphinx-intl",
  "sphinxcontrib-napoleon",
  "xagg"
]

[project.urls]
"Homepage" = "https://xhydro.readthedocs.io/"
"Changelog" = "https://xhydro.readthedocs.io/en/stable/changes.html"
"Source" = "https://github.com/hydrologie/xhydro"
"Issue tracker" = "https://github.com/hydrologie/xhydro/issues"

[tool]

[tool.black]
target-version = [
  "py39",
  "py310",
  "py311",
  "py312"
]

[tool.bumpversion]
current_version = "0.3.5-dev.1"
commit = true
commit_args = "--no-verify"
tag = false
tag_name = "v{new_version}"
allow_dirty = false
parse = "(?P<major>\\d+)\\.(?P<minor>\\d+)\\.(?P<patch>\\d+)(\\-(?P<release>[a-z]+)(\\.(?P<build>\\d+)))?"
serialize = [
  "{major}.{minor}.{patch}-{release}.{build}",
  "{major}.{minor}.{patch}"
]

[[tool.bumpversion.files]]
filename = "xhydro/__init__.py"
search = "__version__ = \"{current_version}\""
replace = "__version__ = \"{new_version}\""

[[tool.bumpversion.files]]
filename = "tests/test_xhydro.py"
search = "__version__ = \"{current_version}\""
replace = "__version__ = \"{new_version}\""

[[tool.bumpversion.files]]
filename = ".cruft.json"
search = "\"version\": \"{current_version}\""
replace = "\"version\": \"{new_version}\""

[tool.bumpversion.parts.build]
independent = false

[tool.bumpversion.parts.release]
optional_value = "release"
values = [
  "dev",
  "release"
]

[tool.coverage.run]
relative_files = true
include = ["xhydro/*"]
omit = ["tests/*.py"]

[tool.flit.sdist]
include = [
  ".zenodo.json",
  "AUTHORS.rst",
  "CHANGES.rst",
  "CONTRIBUTING.rst",
  "LICENSE",
  "Makefile",
  "README.rst",
  "environment-dev.yml",
  "environment.yml",
  "docs/_static/_images/*.gif",
  "docs/_static/_images/*.jpg",
  "docs/_static/_images/*.png",
  "docs/_static/_images/*.rst",
  "docs/Makefile",
  "docs/conf.py",
  "docs/make.bat",
  "tests/*.py",
  "tox.ini",
  "xhydro",
  "xhydro/testing/registry.txt"
]
exclude = [
  "*.py[co]",
  "__pycache__",
  ".coveralls.yml",
  ".editorconfig",
  ".flake8",
  ".gitignore",
  ".pre-commit-config.yaml",
  ".readthedocs.yml",
  ".yamllint.yaml",
  "Makefile",
  "docs/_*",
  "docs/apidoc/modules.rst",
  "docs/apidoc/xhydro*.rst",
  "docs/locales",
  "xhydro/testing/data/*"
]

[tool.isort]
profile = "black"
py_version = 39

[tool.mypy]
python_version = 3.9
show_error_codes = true
warn_return_any = true
warn_unused_configs = true

[[tool.mypy.overrides]]
module = []
ignore_missing_imports = true

[tool.numpydoc_validation]
checks = [
  "all", # report on all checks, except the below
  "ES01",
  "EX01",
  "GL01",
  "SA01"
]
exclude = [
  # don't report on objects that match any of these regex
  '\.undocumented_method$',
  '\.__repr__$',
  # any object starting with an underscore is a private object
  '\._\w+'
]

[tool.pytest.ini_options]
addopts = [
  "--color=yes",
  "--verbose"
]
filterwarnings = ["ignore::UserWarning"]
testpaths = "tests"
markers = [
  "requires_docs: mark tests that can only be run with documentation present (deselect with '-m \"not requires_docs\"')"
]

[tool.ruff]
src = ["xhydro"]
line-length = 150
target-version = "py39"
exclude = [
  ".eggs",
  ".git",
  "build",
  "docs"
]

[tool.ruff.format]
line-ending = "auto"

[tool.ruff.lint]
ignore = [
  "D205",
  "D400",
  "D401"
]
select = [
  "C9",
  "D",
  "E",
  "F",
  "W"
]

[tool.ruff.lint.flake8-bandit]
check-typed-exception = true

[tool.ruff.lint.isort]
known-first-party = ["xhydro"]
case-sensitive = true
detect-same-package = false
lines-after-imports = 1
no-lines-before = ["future", "standard-library"]

[tool.ruff.lint.mccabe]
max-complexity = 15

[tool.ruff.lint.per-file-ignores]
"xhydro/**/__init__.py" = ["F401", "F403"]
"tests/**/*.py" = ["D100", "D101", "D102", "D103"]

[tool.ruff.lint.pycodestyle]
max-doc-length = 180

[tool.ruff.lint.pydocstyle]
convention = "numpy"<|MERGE_RESOLUTION|>--- conflicted
+++ resolved
@@ -37,15 +37,12 @@
 dynamic = ["description", "version"]
 dependencies = [
   # Don't forget to sync changes between environment.yml, environment-dev.yml, and pyproject.toml!
-<<<<<<< HEAD
-  "haversine",
-=======
   "cartopy",
   "geopandas",
+  "haversine",
   "intake <2.0.0", # This should be set by xdatasets once on conda-forge
   "intake-esm !=2024.2.6", # pin needed for intake-esm (dependency of xscen) to work with Python3.9
   "leafmap",
->>>>>>> b097c8e7
   "numpy",
   "planetary-computer",
   "pooch >=1.8.0",
