[tox]
min_version = 4.0
envlist =
    lint
<<<<<<< HEAD
    py{39,310,311}
    notebooks-lax
=======
    py{39,310,311,312}
>>>>>>> 73e24a4e
    docs
requires =
    flit
    pip >= 23.3.0
opts =
    --verbose

[testenv:lint]
skip_install = True
passenv =
setenv =
deps =
<<<<<<< HEAD
     black==24.1.1
     blackdoc==0.3.9
     isort==5.13.2
     flake8>=6.1.0
     ruff>=0.1.9
=======
    black ==24.1.1
    blackdoc ==0.3.9
    isort ==5.13.2
    flake8
    ruff
>>>>>>> 73e24a4e
commands =
    make lint
commands_post =
allowlist_externals =
    make

[testenv:docs]
description = Run Build of xhydro Documentation
passenv =
    {[testenv]passenv}
    SKIP_NOTEBOOKS
setenv =
    {[testenv]setenv}
    READTHEDOCS = 1
extras =
    docs
commands =
    make docs
commands_post =
allowlist_externals =
    make

[testenv:notebooks{,-lax}]
description = Run tests on xhydro Notebooks
setenv =
    PYTHONPATH = {toxinidir}
extras =
    dev
    docs
commands =
    !lax: make test-notebooks
    lax: make test-notebooks-lax
commands_post =
allowlist_externals =
    make

[testenv]
description = Run tests with pytest under {basepython}
setenv =
    PYTHONPATH = {toxinidir}
    coverage: PYTEST_ADDOPTS = --cov=xhydro --cov-append --cov-report=term-missing
passenv =
    CI
    ESMFMKFILE
    COVERALLS_*
    ESMFMKFILE
    ESMF_VERSION
    GITHUB_*
extras =
    dev
download = True
install_command = python -m pip install --no-user {opts} {packages}
deps =
    # This requires that ESMF_VERSION is set in shell environment prior to launching tox
    git+https://github.com/esmf-org/esmf.git@v{env:ESMF_VERSION}\#subdirectory=src/addon/esmpy
commands_pre =
    pip list
    pip check
commands =
    pytest {posargs}
commands_post =
    # Coveralls requires access to a repo token set in .coveralls.yml in order to report stats
    coverage: - coveralls<|MERGE_RESOLUTION|>--- conflicted
+++ resolved
@@ -2,15 +2,11 @@
 min_version = 4.0
 envlist =
     lint
-<<<<<<< HEAD
-    py{39,310,311}
+    py{39,310,311,312}
     notebooks-lax
-=======
-    py{39,310,311,312}
->>>>>>> 73e24a4e
     docs
 requires =
-    flit
+    flit >= 3.9.0
     pip >= 23.3.0
 opts =
     --verbose
@@ -20,19 +16,11 @@
 passenv =
 setenv =
 deps =
-<<<<<<< HEAD
-     black==24.1.1
-     blackdoc==0.3.9
-     isort==5.13.2
-     flake8>=6.1.0
-     ruff>=0.1.9
-=======
-    black ==24.1.1
-    blackdoc ==0.3.9
-    isort ==5.13.2
-    flake8
-    ruff
->>>>>>> 73e24a4e
+    black == 24.1.1
+    blackdoc == 0.3.9
+    isort == 5.13.2
+    flake8 >= 7.0.0
+    ruff >= 0.1.9
 commands =
     make lint
 commands_post =
