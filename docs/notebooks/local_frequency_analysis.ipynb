{
<<<<<<< HEAD
 "cells": [
  {
   "cell_type": "markdown",
   "metadata": {},
   "source": [
    "# Frequency analysis module"
   ]
=======
  "cells": [
    {
      "cell_type": "markdown",
      "metadata": {},
      "source": [
        "# Frequency analysis module"
      ]
    },
    {
      "cell_type": "code",
      "execution_count": null,
      "metadata": {},
      "outputs": [],
      "source": [
        "# Basic imports\n",
        "import xarray as xr\n",
        "import hvplot.xarray\n",
        "import numpy as np\n",
        "import xdatasets as xd\n",
        "\n",
        "import xhydro as xh\n",
        "import xhydro.frequency_analysis as xhfa"
      ]
    },
    {
      "cell_type": "markdown",
      "metadata": {},
      "source": [
        "## Extracting and preparing the data\n",
        "For this example, we'll conduct a frequency analysis using historical time series from various sites. We begin by obtaining a dataset comprising hydrological information. Here, we use the [xdataset](https://hydrologie.github.io/xdatasets/notebooks/getting_started.html) library to acquire hydrological data from the [Ministère de l'Environnement, de la Lutte contre les changements climatiques, de la Faune et des Parcs](https://www.cehq.gouv.qc.ca/atlas-hydroclimatique/stations-hydrometriques/index.htm) in Quebec, Canada. Specifically, our query focuses on stations with IDs beginning with `020`, possessing a natural flow pattern and limited to streamflow data. \n",
        "\n",
        "Users may prefer to generate their own `xarray.DataArray` using their individual dataset. At a minimum, the `xarray.DataArray` used for frequency analysis has to follow these principles:\n",
        "\n",
        "- The dataset needs a `time` dimension.\n",
        "- If there is a spatial dimension, such as `id` in the example below, it needs an attribute `cf_role` with `timeseries_id` as its value.\n",
        "- The variable will at the very least need a `units` attribute, although other attributes such as `long_name` and `cell_methods` are also expected by `xclim` (which is called at various points during the frequency analysis) and warnings will be generated if they are missing."
      ]
    },
    {
      "cell_type": "code",
      "execution_count": null,
      "metadata": {},
      "outputs": [],
      "source": [
        "ds = xd.Query(\n",
        "    **{\n",
        "        \"datasets\":{\n",
        "            \"deh\":{\n",
        "                \"id\" :[\"020*\"],\n",
        "                \"regulated\":[\"Natural\"],\n",
        "                \"variables\":[\"streamflow\"],\n",
        "            }\n",
        "        }, \"time\":{\"start\": \"1970-01-01\", \n",
        "                   \"minimum_duration\":(15*365, 'd')},\n",
        "\n",
        "  }\n",
        ").data.squeeze().load()\n",
        "\n",
        "# This dataset lacks some of the aforementioned attributes, so we need to add them.\n",
        "ds[\"id\"].attrs[\"cf_role\"] = \"timeseries_id\"\n",
        "ds[\"streamflow\"].attrs = {\"long_name\": \"Streamflow\", \"units\": \"m3 s-1\", \"standard_name\": \"water_volume_transport_in_river_channel\", \"cell_methods\": \"time: mean\"}\n",
        "\n",
        "ds"
      ]
    },
    {
      "cell_type": "code",
      "execution_count": null,
      "metadata": {},
      "outputs": [],
      "source": [
        "ds.streamflow.dropna('time', 'all').hvplot(x='time', grid=True, widget_location='bottom', groupby='id')"
      ]
    },
    {
      "cell_type": "markdown",
      "metadata": {},
      "source": [
        "## Customizing the analysis settings\n",
        "\n",
        "### a) Defining seasons\n",
        "We can define seasons using indexers that are compatible with `xclim.core.calendar.select_time`. There are currently four accepted types of indexers:\n",
        "\n",
        "- `month`, followed by a sequence of month numbers.\n",
        "- `season`, followed by one or more of 'DJF', 'MAM', 'JJA' and 'SON'.\n",
        "- `doy_bounds`, followed by a sequence representing the inclusive bounds of the period to be considered (start, end).\n",
        "- `date_bounds`, which is the same as above, but using a month-day (%m-%d) format.\n",
        "\n",
        "For the purpose of getting block maxima through `xhydro.indicators.get_yearly_op`, the indexers need to be grouped within a dictionary, with the key being the label to be given to the requested period of the year. A second key can be used to instruct on the resampling frequency, for example to wrap around the year for winter."
      ]
    },
    {
      "cell_type": "code",
      "execution_count": null,
      "metadata": {},
      "outputs": [],
      "source": [
        "# Some examples\n",
        "timeargs = {\n",
        "    \"spring\": {\"date_bounds\": [\"02-11\", \"06-19\"]},\n",
        "    \"summer\": {\"doy_bounds\": [152, 243]},\n",
        "    \"fall\": {\"month\": [9, 10, 11]},\n",
        "    \"winter\": {\"season\": ['DJF'], \"freq\": \"AS-DEC\"},  # To correctly wrap around the year, we need to specify the resampling frequency.\n",
        "    \"august\": {\"month\": [8]},\n",
        "    \"annual\": {}\n",
        "    }"
      ]
    },
    {
      "cell_type": "markdown",
      "metadata": {},
      "source": [
        "### b) Getting block maxima\n",
        "Upon selecting each desired season, we can extract block maxima timeseries from every station using `xhydro.indicators.get_yearly_op`. The main arguments are:\n",
        "\n",
        "- `op`: the operation to compute. One of \"max\", \"min\", \"mean\", \"sum\".\n",
        "- `input_var`: the name of the variable. Defaults to \"streamflow\".\n",
        "- `window`: the size of the rolling window. A \"mean\" is performed on the rolling window prior to the `op` operation.\n",
        "- `timeargs`: as defined previously. Leave at `None` to get the annual maxima.\n",
        "- `missing` and `missing_options`: to define tolerances for missing data. See [this page](https://xclim.readthedocs.io/en/stable/checks.html#missing-values-identification) for more information.\n",
        "- `interpolate_na`: whether to interpolate missing data prior to the `op` operation. Only used for `sum`."
      ]
    },
    {
      "cell_type": "markdown",
      "metadata": {},
      "source": [
        "The function returns a `xarray.Dataset` with 1 variable per indexer."
      ]
    },
    {
      "cell_type": "code",
      "execution_count": null,
      "metadata": {},
      "outputs": [],
      "source": [
        "# Here, we hide years with more than 15% of missing data.\n",
        "ds_4fa = xh.indicators.get_yearly_op(ds, op=\"max\", timeargs=timeargs, missing=\"pct\", missing_options={\"tolerance\": 0.15})\n",
        "\n",
        "ds_4fa"
      ]
    },
    {
      "cell_type": "code",
      "execution_count": null,
      "metadata": {
        "scrolled": true
      },
      "outputs": [],
      "source": [
        "ds_4fa.streamflow_max_summer.dropna('time', 'all').hvplot(x='time', grid=True, widget_location='bottom', groupby='id')"
      ]
    },
    {
      "cell_type": "markdown",
      "metadata": {},
      "source": [
        "### c) Using custom seasons per year or per station\n",
        "\n",
        "Using individualized date ranges for each year or each catchment is not explicitely supported, so users should instead mask their data prior to calling `get_yearly_op`. Note that when doing this, `missing` should be adjusted accordingly."
      ]
    },
    {
      "cell_type": "code",
      "execution_count": null,
      "metadata": {},
      "outputs": [],
      "source": [
        "# Create a mask beforehand\n",
        "import random\n",
        "nyears = np.unique(ds.time.dt.year).size\n",
        "dom_start = xr.DataArray(np.random.randint(1, 30, size=(nyears, )).astype(\"str\"), dims=(\"year\"), coords={\"year\": np.unique(ds.time.dt.year)})\n",
        "dom_end = xr.DataArray(np.random.randint(1, 30, size=(nyears, )).astype(\"str\"), dims=(\"year\"), coords={\"year\": np.unique(ds.time.dt.year)})\n",
        "\n",
        "mask = xr.zeros_like(ds[\"streamflow\"])\n",
        "for y in dom_start.year.values:\n",
        "    # Random mask of dates per year, between April and June.\n",
        "    mask.loc[{\"time\": slice(str(y)+\"-04-\"+str(dom_start.sel(year=y).item()), str(y)+\"-06-\"+str(dom_end.sel(year=y).item()))}] = 1"
      ]
    },
    {
      "cell_type": "code",
      "execution_count": null,
      "metadata": {},
      "outputs": [],
      "source": [
        "mask.hvplot(x='time', grid=True, widget_location='bottom', groupby='id')"
      ]
    },
    {
      "cell_type": "code",
      "execution_count": null,
      "metadata": {},
      "outputs": [],
      "source": [
        "# The name of the indexer will be used to identify the variable created here\n",
        "timeargs_custom = {\"custom\": {}}\n",
        "\n",
        "# We use where() to mask the data that we want to ignore\n",
        "masked = ds.where(mask==1)\n",
        "# Since we masked almost all of the year, our tolerance for missing data should be changed accordingly\n",
        "missing = \"at_least_n\"\n",
        "missing_options = {\"n\": 45}\n",
        "\n",
        "# We use xr.merge() to combine the results with the previous dataset.\n",
        "ds_4fa = xr.merge([ds_4fa, xh.indicators.get_yearly_op(masked, op=\"max\", timeargs=timeargs_custom, missing=missing, missing_options=missing_options)])"
      ]
    },
    {
      "cell_type": "code",
      "execution_count": null,
      "metadata": {},
      "outputs": [],
      "source": [
        "ds_4fa.streamflow_max_custom.dropna('time', 'all').hvplot(x='time', grid=True, widget_location='bottom', groupby='id')"
      ]
    },
    {
      "cell_type": "markdown",
      "metadata": {},
      "source": [
        "### d) Computing volumes\n",
        "\n",
        "The frequency analysis can also be performed on volumes, using a similar workflow. The main difference is that if we're starting from streamflow, we'll first need to convert them into volumes using `xhydro.indicators.compute_volume`. Also, if required, `get_yearly_op` has an argument `interpolate_na` that can be used to interpolate missing data prior to the sum."
      ]
    },
    {
      "cell_type": "code",
      "execution_count": null,
      "metadata": {},
      "outputs": [],
      "source": [
        "# Get a daily volume from a daily streamflow\n",
        "ds[\"volume\"] = xh.indicators.compute_volume(ds[\"streamflow\"], out_units=\"hm3\")\n",
        "\n",
        "# We'll take slightly different indexers\n",
        "timeargs_vol = {\n",
        "    \"spring\": {\"date_bounds\": [\"04-30\", \"06-15\"]},\n",
        "    \"annual\": {}\n",
        "    }\n",
        "\n",
        "# The operation that we want here is the sum, not the max.\n",
        "ds_4fa = xr.merge([ds_4fa, xh.indicators.get_yearly_op(ds, op=\"sum\", input_var=\"volume\", timeargs=timeargs_vol, missing=\"pct\", missing_options={\"tolerance\": 0.15}, interpolate_na=True)])"
      ]
    },
    {
      "cell_type": "code",
      "execution_count": null,
      "metadata": {},
      "outputs": [],
      "source": [
        "ds_4fa.volume_sum_spring.dropna('time', 'all').hvplot(x='time', grid=True, widget_location='bottom', groupby='id')"
      ]
    },
    {
      "cell_type": "markdown",
      "metadata": {},
      "source": [
        "## Local frequency analysis\n",
        "\n",
        "Once we have our yearly maximums (or volumes/minimums), the first step in a local frequency analysis is to call `xhfa.local.fit` to obtain distribution parameters. The options are:\n",
        "\n",
        "- `distributions`: list of [SciPy distributions](https://docs.scipy.org/doc/scipy/reference/stats.html#continuous-distributions). Defaults to [\"expon\", \"gamma\", \"genextreme\", \"genpareto\", \"gumbel_r\", \"pearson3\", \"weibull_min\"].\n",
        "- `min_years`: minimum number of years required to fit the data.\n",
        "- `method`: fitting method. Defaults to the maximum likelihood."
      ]
    },
    {
      "cell_type": "code",
      "execution_count": null,
      "metadata": {},
      "outputs": [],
      "source": [
        "# To speed up the Notebook, we'll only perform the analysis on a subset of variables\n",
        "params = xhfa.local.fit(ds_4fa[[\"streamflow_max_spring\", \"volume_sum_spring\"]], min_years=15)\n",
        "\n",
        "params"
      ]
    },
    {
      "cell_type": "markdown",
      "metadata": {},
      "source": [
        "Information Criteria such as the AIC, BIC, and AICC are useful to determine which statistical distribution is better suited to a given location. These three criteria can be computed using `xhfa.local.criteria`."
      ]
    },
    {
      "cell_type": "code",
      "execution_count": null,
      "metadata": {},
      "outputs": [],
      "source": [
        "criteria = xhfa.local.criteria(ds_4fa[[\"streamflow_max_spring\", \"volume_sum_spring\"]], params)\n",
        "\n",
        "criteria"
      ]
    },
    {
      "cell_type": "markdown",
      "metadata": {},
      "source": [
        "Finally, return periods can be obtained using `xhfa.local.parametric_quantiles`. The options are:\n",
        "\n",
        "- `t`: the return period(s) in years.\n",
        "- `mode`: whether the return period is the probability of exceedance (max) or non-exceedance (min). Defaults to `max`."
      ]
    },
    {
      "cell_type": "code",
      "execution_count": null,
      "metadata": {},
      "outputs": [],
      "source": [
        "rp = xhfa.local.parametric_quantiles(params, t=[20, 100])\n",
        "\n",
        "rp"
      ]
    }
  ],
  "metadata": {
    "kernelspec": {
      "display_name": "Python 3 (ipykernel)",
      "language": "python",
      "name": "python3"
    },
    "language_info": {
      "codemirror_mode": {
        "name": "ipython",
        "version": 3
      },
      "file_extension": ".py",
      "mimetype": "text/x-python",
      "name": "python",
      "nbconvert_exporter": "python",
      "pygments_lexer": "ipython3",
      "version": "3.11.7"
    },
    "vscode": {
      "interpreter": {
        "hash": "e28391989cdb8b31df72dd917935faad186df3329a743c813090fc6af977a1ca"
      }
    }
>>>>>>> 2add8eed
  },
  {
   "cell_type": "code",
   "execution_count": null,
   "metadata": {},
   "outputs": [],
   "source": [
    "# Basic imports\n",
    "import hvplot.xarray\n",
    "import numpy as np\n",
    "import xarray as xr\n",
    "import xdatasets as xd\n",
    "\n",
    "import xhydro as xh\n",
    "import xhydro.frequency_analysis as xhfa"
   ]
  },
  {
   "cell_type": "markdown",
   "metadata": {},
   "source": [
    "## Extracting and preparing the data\n",
    "For this example, we'll conduct a frequency analysis using historical time series from various sites. We begin by obtaining a dataset comprising hydrological information. Here, we use the [xdataset](https://hydrologie.github.io/xdatasets/notebooks/getting_started.html) library to acquire hydrological data from the [Ministère de l'Environnement, de la Lutte contre les changements climatiques, de la Faune et des Parcs](https://www.cehq.gouv.qc.ca/atlas-hydroclimatique/stations-hydrometriques/index.htm) in Quebec, Canada. Specifically, our query focuses on stations with IDs beginning with `020`, possessing a natural flow pattern and limited to streamflow data. \n",
    "\n",
    "Users may prefer to generate their own `xarray.DataArray` using their individual dataset. At a minimum, the `xarray.DataArray` used for frequency analysis has to follow these principles:\n",
    "\n",
    "- The dataset needs a `time` dimension.\n",
    "- If there is a spatial dimension, such as `id` in the example below, it needs an attribute `cf_role` with `timeseries_id` as its value.\n",
    "- The variable will at the very least need a `units` attribute, although other attributes such as `long_name` and `cell_methods` are also expected by `xclim` (which is called at various points during the frequency analysis) and warnings will be generated if they are missing."
   ]
  },
  {
   "cell_type": "code",
   "execution_count": null,
   "metadata": {},
   "outputs": [],
   "source": [
    "ds = (\n",
    "    xd.Query(\n",
    "        **{\n",
    "            \"datasets\": {\n",
    "                \"deh\": {\n",
    "                    \"id\": [\"020*\"],\n",
    "                    \"regulated\": [\"Natural\"],\n",
    "                    \"variables\": [\"streamflow\"],\n",
    "                }\n",
    "            },\n",
    "            \"time\": {\"start\": \"1970-01-01\", \"minimum_duration\": (15 * 365, \"d\")},\n",
    "        }\n",
    "    )\n",
    "    .data.squeeze()\n",
    "    .load()\n",
    ")\n",
    "\n",
    "# This dataset lacks some of the aforementioned attributes, so we need to add them.\n",
    "ds[\"id\"].attrs[\"cf_role\"] = \"timeseries_id\"\n",
    "ds[\"streamflow\"].attrs = {\n",
    "    \"long_name\": \"Streamflow\",\n",
    "    \"units\": \"m3 s-1\",\n",
    "    \"standard_name\": \"water_volume_transport_in_river_channel\",\n",
    "    \"cell_methods\": \"time: mean\",\n",
    "}\n",
    "\n",
    "ds"
   ]
  },
  {
   "cell_type": "code",
   "execution_count": null,
   "metadata": {},
   "outputs": [],
   "source": [
    "ds.streamflow.dropna(\"time\", \"all\").hvplot(\n",
    "    x=\"time\", grid=True, widget_location=\"bottom\", groupby=\"id\"\n",
    ")"
   ]
  },
  {
   "cell_type": "markdown",
   "metadata": {},
   "source": [
    "## Customizing the analysis settings\n",
    "\n",
    "### a) Defining seasons\n",
    "We can define seasons using indexers that are compatible with `xclim.core.calendar.select_time`. There are currently four accepted types of indexers:\n",
    "\n",
    "- `month`, followed by a sequence of month numbers.\n",
    "- `season`, followed by one or more of 'DJF', 'MAM', 'JJA' and 'SON'.\n",
    "- `doy_bounds`, followed by a sequence representing the inclusive bounds of the period to be considered (start, end).\n",
    "- `date_bounds`, which is the same as above, but using a month-day (%m-%d) format.\n",
    "\n",
    "For the purpose of getting block maxima through `xhydro.indicators.get_yearly_op`, the indexers need to be grouped within a dictionary, with the key being the label to be given to the requested period of the year. A second key can be used to instruct on the resampling frequency, for example to wrap around the year for winter."
   ]
  },
  {
   "cell_type": "code",
   "execution_count": null,
   "metadata": {},
   "outputs": [],
   "source": [
    "# Some examples\n",
    "timeargs = {\n",
    "    \"spring\": {\"date_bounds\": [\"02-11\", \"06-19\"]},\n",
    "    \"summer\": {\"doy_bounds\": [152, 243]},\n",
    "    \"fall\": {\"month\": [9, 10, 11]},\n",
    "    \"winter\": {\n",
    "        \"season\": [\"DJF\"],\n",
    "        \"freq\": \"AS-DEC\",\n",
    "    },  # To correctly wrap around the year, we need to specify the resampling frequency.\n",
    "    \"august\": {\"month\": [8]},\n",
    "    \"annual\": {},\n",
    "}"
   ]
  },
  {
   "cell_type": "markdown",
   "metadata": {},
   "source": [
    "### b) Getting block maxima\n",
    "Upon selecting each desired season, we can extract block maxima timeseries from every station using `xhydro.indicators.get_yearly_op`. The main arguments are:\n",
    "\n",
    "- `op`: the operation to compute. One of \"max\", \"min\", \"mean\", \"sum\".\n",
    "- `input_var`: the name of the variable. Defaults to \"streamflow\".\n",
    "- `window`: the size of the rolling window. A \"mean\" is performed on the rolling window prior to the `op` operation.\n",
    "- `timeargs`: as defined previously. Leave at `None` to get the annual maxima.\n",
    "- `missing` and `missing_options`: to define tolerances for missing data. See [this page](https://xclim.readthedocs.io/en/stable/checks.html#missing-values-identification) for more information.\n",
    "- `interpolate_na`: whether to interpolate missing data prior to the `op` operation. Only used for `sum`."
   ]
  },
  {
   "cell_type": "markdown",
   "metadata": {},
   "source": [
    "The function returns a `xarray.Dataset` with 1 variable per indexer."
   ]
  },
  {
   "cell_type": "code",
   "execution_count": null,
   "metadata": {},
   "outputs": [],
   "source": [
    "# Here, we hide years with more than 15% of missing data.\n",
    "ds_4fa = xh.indicators.get_yearly_op(\n",
    "    ds, op=\"max\", timeargs=timeargs, missing=\"pct\", missing_options={\"tolerance\": 0.15}\n",
    ")\n",
    "\n",
    "ds_4fa"
   ]
  },
  {
   "cell_type": "code",
   "execution_count": null,
   "metadata": {},
   "outputs": [],
   "source": [
    "ds_4fa.streamflow_max_summer.dropna(\"time\", \"all\").hvplot(\n",
    "    x=\"time\", grid=True, widget_location=\"bottom\", groupby=\"id\"\n",
    ")"
   ]
  },
  {
   "cell_type": "markdown",
   "metadata": {},
   "source": [
    "### c) Using custom seasons per year or per station\n",
    "\n",
    "Using individualized date ranges for each year or each catchment is not explicitely supported, so users should instead mask their data prior to calling `get_yearly_op`. Note that when doing this, `missing` should be adjusted accordingly."
   ]
  },
  {
   "cell_type": "code",
   "execution_count": null,
   "metadata": {},
   "outputs": [],
   "source": [
    "# Create a mask beforehand\n",
    "import random\n",
    "\n",
    "nyears = np.unique(ds.time.dt.year).size\n",
    "dom_start = xr.DataArray(\n",
    "    np.random.randint(1, 30, size=(nyears,)).astype(\"str\"),\n",
    "    dims=(\"year\"),\n",
    "    coords={\"year\": np.unique(ds.time.dt.year)},\n",
    ")\n",
    "dom_end = xr.DataArray(\n",
    "    np.random.randint(1, 30, size=(nyears,)).astype(\"str\"),\n",
    "    dims=(\"year\"),\n",
    "    coords={\"year\": np.unique(ds.time.dt.year)},\n",
    ")\n",
    "\n",
    "mask = xr.zeros_like(ds[\"streamflow\"])\n",
    "for y in dom_start.year.values:\n",
    "    # Random mask of dates per year, between April and June.\n",
    "    mask.loc[\n",
    "        {\n",
    "            \"time\": slice(\n",
    "                str(y) + \"-04-\" + str(dom_start.sel(year=y).item()),\n",
    "                str(y) + \"-06-\" + str(dom_end.sel(year=y).item()),\n",
    "            )\n",
    "        }\n",
    "    ] = 1"
   ]
  },
  {
   "cell_type": "code",
   "execution_count": null,
   "metadata": {},
   "outputs": [],
   "source": [
    "mask.hvplot(x=\"time\", grid=True, widget_location=\"bottom\", groupby=\"id\")"
   ]
  },
  {
   "cell_type": "code",
   "execution_count": null,
   "metadata": {},
   "outputs": [],
   "source": [
    "# The name of the indexer will be used to identify the variable created here\n",
    "timeargs_custom = {\"custom\": {}}\n",
    "\n",
    "# We use where() to mask the data that we want to ignore\n",
    "masked = ds.where(mask == 1)\n",
    "# Since we masked almost all of the year, our tolerance for missing data should be changed accordingly\n",
    "missing = \"at_least_n\"\n",
    "missing_options = {\"n\": 45}\n",
    "\n",
    "# We use xr.merge() to combine the results with the previous dataset.\n",
    "ds_4fa = xr.merge(\n",
    "    [\n",
    "        ds_4fa,\n",
    "        xh.indicators.get_yearly_op(\n",
    "            masked,\n",
    "            op=\"max\",\n",
    "            timeargs=timeargs_custom,\n",
    "            missing=missing,\n",
    "            missing_options=missing_options,\n",
    "        ),\n",
    "    ]\n",
    ")"
   ]
  },
  {
   "cell_type": "code",
   "execution_count": null,
   "metadata": {},
   "outputs": [],
   "source": [
    "ds_4fa.streamflow_max_custom.dropna(\"time\", \"all\").hvplot(\n",
    "    x=\"time\", grid=True, widget_location=\"bottom\", groupby=\"id\"\n",
    ")"
   ]
  },
  {
   "cell_type": "markdown",
   "metadata": {},
   "source": [
    "### d) Computing volumes\n",
    "\n",
    "The frequency analysis can also be performed on volumes, using a similar workflow. The main difference is that if we're starting from streamflow, we'll first need to convert them into volumes using `xhydro.indicators.compute_volume`. Also, if required, `get_yearly_op` has an argument `interpolate_na` that can be used to interpolate missing data prior to the sum."
   ]
  },
  {
   "cell_type": "code",
   "execution_count": null,
   "metadata": {},
   "outputs": [],
   "source": [
    "# Get a daily volume from a daily streamflow\n",
    "ds[\"volume\"] = xh.indicators.compute_volume(ds[\"streamflow\"], out_units=\"hm3\")\n",
    "\n",
    "# We'll take slightly different indexers\n",
    "timeargs_vol = {\"spring\": {\"date_bounds\": [\"04-30\", \"06-15\"]}, \"annual\": {}}\n",
    "\n",
    "# The operation that we want here is the sum, not the max.\n",
    "ds_4fa = xr.merge(\n",
    "    [\n",
    "        ds_4fa,\n",
    "        xh.indicators.get_yearly_op(\n",
    "            ds,\n",
    "            op=\"sum\",\n",
    "            input_var=\"volume\",\n",
    "            timeargs=timeargs_vol,\n",
    "            missing=\"pct\",\n",
    "            missing_options={\"tolerance\": 0.15},\n",
    "            interpolate_na=True,\n",
    "        ),\n",
    "    ]\n",
    ")"
   ]
  },
  {
   "cell_type": "code",
   "execution_count": null,
   "metadata": {},
   "outputs": [],
   "source": [
    "ds_4fa.volume_sum_spring.dropna(\"time\", \"all\").hvplot(\n",
    "    x=\"time\", grid=True, widget_location=\"bottom\", groupby=\"id\"\n",
    ")"
   ]
  },
  {
   "cell_type": "markdown",
   "metadata": {},
   "source": [
    "## Local frequency analysis\n",
    "\n",
    "Once we have our yearly maximums (or volumes/minimums), the first step in a local frequency analysis is to call `xhfa.local.fit` to obtain distribution parameters. The options are:\n",
    "\n",
    "- `distributions`: list of [SciPy distributions](https://docs.scipy.org/doc/scipy/reference/stats.html#continuous-distributions). Defaults to [\"expon\", \"gamma\", \"genextreme\", \"genpareto\", \"gumbel_r\", \"pearson3\", \"weibull_min\"].\n",
    "- `min_years`: minimum number of years required to fit the data.\n",
    "- `method`: fitting method. Defaults to the maximum likelihood."
   ]
  },
  {
   "cell_type": "code",
   "execution_count": null,
   "metadata": {},
   "outputs": [],
   "source": [
    "# To speed up the Notebook, we'll only perform the analysis on a subset of variables\n",
    "params = xhfa.local.fit(\n",
    "    ds_4fa[[\"streamflow_max_spring\", \"volume_sum_spring\"]], min_years=15\n",
    ")\n",
    "\n",
    "params"
   ]
  },
  {
   "cell_type": "markdown",
   "metadata": {},
   "source": [
    "Information Criteria such as the AIC, BIC, and AICC are useful to determine which statistical distribution is better suited to a given location. These three criteria can be computed using `xhfa.local.criteria`."
   ]
  },
  {
   "cell_type": "code",
   "execution_count": null,
   "metadata": {},
   "outputs": [],
   "source": [
    "criteria = xhfa.local.criteria(\n",
    "    ds_4fa[[\"streamflow_max_spring\", \"volume_sum_spring\"]], params\n",
    ")\n",
    "\n",
    "criteria"
   ]
  },
  {
   "cell_type": "markdown",
   "metadata": {},
   "source": [
    "Finally, return periods can be obtained using `xhfa.local.parametric_quantiles`. The options are:\n",
    "\n",
    "- `t`: the return period(s) in years.\n",
    "- `mode`: whether the return period is the probability of exceedance (max) or non-exceedance (min). Defaults to `max`."
   ]
  },
  {
   "cell_type": "code",
   "execution_count": null,
   "metadata": {},
   "outputs": [],
   "source": [
    "rp = xhfa.local.parametric_quantiles(params, t=[20, 100])\n",
    "\n",
    "rp"
   ]
  }
 ],
 "metadata": {
  "language_info": {
   "codemirror_mode": {
    "name": "ipython",
    "version": 3
   },
   "file_extension": ".py",
   "mimetype": "text/x-python",
   "name": "python",
   "nbconvert_exporter": "python",
   "pygments_lexer": "ipython3",
   "version": "3.10.12"
  },
  "vscode": {
   "interpreter": {
    "hash": "e28391989cdb8b31df72dd917935faad186df3329a743c813090fc6af977a1ca"
   }
  }
 },
 "nbformat": 4,
 "nbformat_minor": 4
}<|MERGE_RESOLUTION|>--- conflicted
+++ resolved
@@ -1,5 +1,4 @@
 {
-<<<<<<< HEAD
  "cells": [
   {
    "cell_type": "markdown",
@@ -7,350 +6,6 @@
    "source": [
     "# Frequency analysis module"
    ]
-=======
-  "cells": [
-    {
-      "cell_type": "markdown",
-      "metadata": {},
-      "source": [
-        "# Frequency analysis module"
-      ]
-    },
-    {
-      "cell_type": "code",
-      "execution_count": null,
-      "metadata": {},
-      "outputs": [],
-      "source": [
-        "# Basic imports\n",
-        "import xarray as xr\n",
-        "import hvplot.xarray\n",
-        "import numpy as np\n",
-        "import xdatasets as xd\n",
-        "\n",
-        "import xhydro as xh\n",
-        "import xhydro.frequency_analysis as xhfa"
-      ]
-    },
-    {
-      "cell_type": "markdown",
-      "metadata": {},
-      "source": [
-        "## Extracting and preparing the data\n",
-        "For this example, we'll conduct a frequency analysis using historical time series from various sites. We begin by obtaining a dataset comprising hydrological information. Here, we use the [xdataset](https://hydrologie.github.io/xdatasets/notebooks/getting_started.html) library to acquire hydrological data from the [Ministère de l'Environnement, de la Lutte contre les changements climatiques, de la Faune et des Parcs](https://www.cehq.gouv.qc.ca/atlas-hydroclimatique/stations-hydrometriques/index.htm) in Quebec, Canada. Specifically, our query focuses on stations with IDs beginning with `020`, possessing a natural flow pattern and limited to streamflow data. \n",
-        "\n",
-        "Users may prefer to generate their own `xarray.DataArray` using their individual dataset. At a minimum, the `xarray.DataArray` used for frequency analysis has to follow these principles:\n",
-        "\n",
-        "- The dataset needs a `time` dimension.\n",
-        "- If there is a spatial dimension, such as `id` in the example below, it needs an attribute `cf_role` with `timeseries_id` as its value.\n",
-        "- The variable will at the very least need a `units` attribute, although other attributes such as `long_name` and `cell_methods` are also expected by `xclim` (which is called at various points during the frequency analysis) and warnings will be generated if they are missing."
-      ]
-    },
-    {
-      "cell_type": "code",
-      "execution_count": null,
-      "metadata": {},
-      "outputs": [],
-      "source": [
-        "ds = xd.Query(\n",
-        "    **{\n",
-        "        \"datasets\":{\n",
-        "            \"deh\":{\n",
-        "                \"id\" :[\"020*\"],\n",
-        "                \"regulated\":[\"Natural\"],\n",
-        "                \"variables\":[\"streamflow\"],\n",
-        "            }\n",
-        "        }, \"time\":{\"start\": \"1970-01-01\", \n",
-        "                   \"minimum_duration\":(15*365, 'd')},\n",
-        "\n",
-        "  }\n",
-        ").data.squeeze().load()\n",
-        "\n",
-        "# This dataset lacks some of the aforementioned attributes, so we need to add them.\n",
-        "ds[\"id\"].attrs[\"cf_role\"] = \"timeseries_id\"\n",
-        "ds[\"streamflow\"].attrs = {\"long_name\": \"Streamflow\", \"units\": \"m3 s-1\", \"standard_name\": \"water_volume_transport_in_river_channel\", \"cell_methods\": \"time: mean\"}\n",
-        "\n",
-        "ds"
-      ]
-    },
-    {
-      "cell_type": "code",
-      "execution_count": null,
-      "metadata": {},
-      "outputs": [],
-      "source": [
-        "ds.streamflow.dropna('time', 'all').hvplot(x='time', grid=True, widget_location='bottom', groupby='id')"
-      ]
-    },
-    {
-      "cell_type": "markdown",
-      "metadata": {},
-      "source": [
-        "## Customizing the analysis settings\n",
-        "\n",
-        "### a) Defining seasons\n",
-        "We can define seasons using indexers that are compatible with `xclim.core.calendar.select_time`. There are currently four accepted types of indexers:\n",
-        "\n",
-        "- `month`, followed by a sequence of month numbers.\n",
-        "- `season`, followed by one or more of 'DJF', 'MAM', 'JJA' and 'SON'.\n",
-        "- `doy_bounds`, followed by a sequence representing the inclusive bounds of the period to be considered (start, end).\n",
-        "- `date_bounds`, which is the same as above, but using a month-day (%m-%d) format.\n",
-        "\n",
-        "For the purpose of getting block maxima through `xhydro.indicators.get_yearly_op`, the indexers need to be grouped within a dictionary, with the key being the label to be given to the requested period of the year. A second key can be used to instruct on the resampling frequency, for example to wrap around the year for winter."
-      ]
-    },
-    {
-      "cell_type": "code",
-      "execution_count": null,
-      "metadata": {},
-      "outputs": [],
-      "source": [
-        "# Some examples\n",
-        "timeargs = {\n",
-        "    \"spring\": {\"date_bounds\": [\"02-11\", \"06-19\"]},\n",
-        "    \"summer\": {\"doy_bounds\": [152, 243]},\n",
-        "    \"fall\": {\"month\": [9, 10, 11]},\n",
-        "    \"winter\": {\"season\": ['DJF'], \"freq\": \"AS-DEC\"},  # To correctly wrap around the year, we need to specify the resampling frequency.\n",
-        "    \"august\": {\"month\": [8]},\n",
-        "    \"annual\": {}\n",
-        "    }"
-      ]
-    },
-    {
-      "cell_type": "markdown",
-      "metadata": {},
-      "source": [
-        "### b) Getting block maxima\n",
-        "Upon selecting each desired season, we can extract block maxima timeseries from every station using `xhydro.indicators.get_yearly_op`. The main arguments are:\n",
-        "\n",
-        "- `op`: the operation to compute. One of \"max\", \"min\", \"mean\", \"sum\".\n",
-        "- `input_var`: the name of the variable. Defaults to \"streamflow\".\n",
-        "- `window`: the size of the rolling window. A \"mean\" is performed on the rolling window prior to the `op` operation.\n",
-        "- `timeargs`: as defined previously. Leave at `None` to get the annual maxima.\n",
-        "- `missing` and `missing_options`: to define tolerances for missing data. See [this page](https://xclim.readthedocs.io/en/stable/checks.html#missing-values-identification) for more information.\n",
-        "- `interpolate_na`: whether to interpolate missing data prior to the `op` operation. Only used for `sum`."
-      ]
-    },
-    {
-      "cell_type": "markdown",
-      "metadata": {},
-      "source": [
-        "The function returns a `xarray.Dataset` with 1 variable per indexer."
-      ]
-    },
-    {
-      "cell_type": "code",
-      "execution_count": null,
-      "metadata": {},
-      "outputs": [],
-      "source": [
-        "# Here, we hide years with more than 15% of missing data.\n",
-        "ds_4fa = xh.indicators.get_yearly_op(ds, op=\"max\", timeargs=timeargs, missing=\"pct\", missing_options={\"tolerance\": 0.15})\n",
-        "\n",
-        "ds_4fa"
-      ]
-    },
-    {
-      "cell_type": "code",
-      "execution_count": null,
-      "metadata": {
-        "scrolled": true
-      },
-      "outputs": [],
-      "source": [
-        "ds_4fa.streamflow_max_summer.dropna('time', 'all').hvplot(x='time', grid=True, widget_location='bottom', groupby='id')"
-      ]
-    },
-    {
-      "cell_type": "markdown",
-      "metadata": {},
-      "source": [
-        "### c) Using custom seasons per year or per station\n",
-        "\n",
-        "Using individualized date ranges for each year or each catchment is not explicitely supported, so users should instead mask their data prior to calling `get_yearly_op`. Note that when doing this, `missing` should be adjusted accordingly."
-      ]
-    },
-    {
-      "cell_type": "code",
-      "execution_count": null,
-      "metadata": {},
-      "outputs": [],
-      "source": [
-        "# Create a mask beforehand\n",
-        "import random\n",
-        "nyears = np.unique(ds.time.dt.year).size\n",
-        "dom_start = xr.DataArray(np.random.randint(1, 30, size=(nyears, )).astype(\"str\"), dims=(\"year\"), coords={\"year\": np.unique(ds.time.dt.year)})\n",
-        "dom_end = xr.DataArray(np.random.randint(1, 30, size=(nyears, )).astype(\"str\"), dims=(\"year\"), coords={\"year\": np.unique(ds.time.dt.year)})\n",
-        "\n",
-        "mask = xr.zeros_like(ds[\"streamflow\"])\n",
-        "for y in dom_start.year.values:\n",
-        "    # Random mask of dates per year, between April and June.\n",
-        "    mask.loc[{\"time\": slice(str(y)+\"-04-\"+str(dom_start.sel(year=y).item()), str(y)+\"-06-\"+str(dom_end.sel(year=y).item()))}] = 1"
-      ]
-    },
-    {
-      "cell_type": "code",
-      "execution_count": null,
-      "metadata": {},
-      "outputs": [],
-      "source": [
-        "mask.hvplot(x='time', grid=True, widget_location='bottom', groupby='id')"
-      ]
-    },
-    {
-      "cell_type": "code",
-      "execution_count": null,
-      "metadata": {},
-      "outputs": [],
-      "source": [
-        "# The name of the indexer will be used to identify the variable created here\n",
-        "timeargs_custom = {\"custom\": {}}\n",
-        "\n",
-        "# We use where() to mask the data that we want to ignore\n",
-        "masked = ds.where(mask==1)\n",
-        "# Since we masked almost all of the year, our tolerance for missing data should be changed accordingly\n",
-        "missing = \"at_least_n\"\n",
-        "missing_options = {\"n\": 45}\n",
-        "\n",
-        "# We use xr.merge() to combine the results with the previous dataset.\n",
-        "ds_4fa = xr.merge([ds_4fa, xh.indicators.get_yearly_op(masked, op=\"max\", timeargs=timeargs_custom, missing=missing, missing_options=missing_options)])"
-      ]
-    },
-    {
-      "cell_type": "code",
-      "execution_count": null,
-      "metadata": {},
-      "outputs": [],
-      "source": [
-        "ds_4fa.streamflow_max_custom.dropna('time', 'all').hvplot(x='time', grid=True, widget_location='bottom', groupby='id')"
-      ]
-    },
-    {
-      "cell_type": "markdown",
-      "metadata": {},
-      "source": [
-        "### d) Computing volumes\n",
-        "\n",
-        "The frequency analysis can also be performed on volumes, using a similar workflow. The main difference is that if we're starting from streamflow, we'll first need to convert them into volumes using `xhydro.indicators.compute_volume`. Also, if required, `get_yearly_op` has an argument `interpolate_na` that can be used to interpolate missing data prior to the sum."
-      ]
-    },
-    {
-      "cell_type": "code",
-      "execution_count": null,
-      "metadata": {},
-      "outputs": [],
-      "source": [
-        "# Get a daily volume from a daily streamflow\n",
-        "ds[\"volume\"] = xh.indicators.compute_volume(ds[\"streamflow\"], out_units=\"hm3\")\n",
-        "\n",
-        "# We'll take slightly different indexers\n",
-        "timeargs_vol = {\n",
-        "    \"spring\": {\"date_bounds\": [\"04-30\", \"06-15\"]},\n",
-        "    \"annual\": {}\n",
-        "    }\n",
-        "\n",
-        "# The operation that we want here is the sum, not the max.\n",
-        "ds_4fa = xr.merge([ds_4fa, xh.indicators.get_yearly_op(ds, op=\"sum\", input_var=\"volume\", timeargs=timeargs_vol, missing=\"pct\", missing_options={\"tolerance\": 0.15}, interpolate_na=True)])"
-      ]
-    },
-    {
-      "cell_type": "code",
-      "execution_count": null,
-      "metadata": {},
-      "outputs": [],
-      "source": [
-        "ds_4fa.volume_sum_spring.dropna('time', 'all').hvplot(x='time', grid=True, widget_location='bottom', groupby='id')"
-      ]
-    },
-    {
-      "cell_type": "markdown",
-      "metadata": {},
-      "source": [
-        "## Local frequency analysis\n",
-        "\n",
-        "Once we have our yearly maximums (or volumes/minimums), the first step in a local frequency analysis is to call `xhfa.local.fit` to obtain distribution parameters. The options are:\n",
-        "\n",
-        "- `distributions`: list of [SciPy distributions](https://docs.scipy.org/doc/scipy/reference/stats.html#continuous-distributions). Defaults to [\"expon\", \"gamma\", \"genextreme\", \"genpareto\", \"gumbel_r\", \"pearson3\", \"weibull_min\"].\n",
-        "- `min_years`: minimum number of years required to fit the data.\n",
-        "- `method`: fitting method. Defaults to the maximum likelihood."
-      ]
-    },
-    {
-      "cell_type": "code",
-      "execution_count": null,
-      "metadata": {},
-      "outputs": [],
-      "source": [
-        "# To speed up the Notebook, we'll only perform the analysis on a subset of variables\n",
-        "params = xhfa.local.fit(ds_4fa[[\"streamflow_max_spring\", \"volume_sum_spring\"]], min_years=15)\n",
-        "\n",
-        "params"
-      ]
-    },
-    {
-      "cell_type": "markdown",
-      "metadata": {},
-      "source": [
-        "Information Criteria such as the AIC, BIC, and AICC are useful to determine which statistical distribution is better suited to a given location. These three criteria can be computed using `xhfa.local.criteria`."
-      ]
-    },
-    {
-      "cell_type": "code",
-      "execution_count": null,
-      "metadata": {},
-      "outputs": [],
-      "source": [
-        "criteria = xhfa.local.criteria(ds_4fa[[\"streamflow_max_spring\", \"volume_sum_spring\"]], params)\n",
-        "\n",
-        "criteria"
-      ]
-    },
-    {
-      "cell_type": "markdown",
-      "metadata": {},
-      "source": [
-        "Finally, return periods can be obtained using `xhfa.local.parametric_quantiles`. The options are:\n",
-        "\n",
-        "- `t`: the return period(s) in years.\n",
-        "- `mode`: whether the return period is the probability of exceedance (max) or non-exceedance (min). Defaults to `max`."
-      ]
-    },
-    {
-      "cell_type": "code",
-      "execution_count": null,
-      "metadata": {},
-      "outputs": [],
-      "source": [
-        "rp = xhfa.local.parametric_quantiles(params, t=[20, 100])\n",
-        "\n",
-        "rp"
-      ]
-    }
-  ],
-  "metadata": {
-    "kernelspec": {
-      "display_name": "Python 3 (ipykernel)",
-      "language": "python",
-      "name": "python3"
-    },
-    "language_info": {
-      "codemirror_mode": {
-        "name": "ipython",
-        "version": 3
-      },
-      "file_extension": ".py",
-      "mimetype": "text/x-python",
-      "name": "python",
-      "nbconvert_exporter": "python",
-      "pygments_lexer": "ipython3",
-      "version": "3.11.7"
-    },
-    "vscode": {
-      "interpreter": {
-        "hash": "e28391989cdb8b31df72dd917935faad186df3329a743c813090fc6af977a1ca"
-      }
-    }
->>>>>>> 2add8eed
   },
   {
    "cell_type": "code",
@@ -734,7 +389,7 @@
    "name": "python",
    "nbconvert_exporter": "python",
    "pygments_lexer": "ipython3",
-   "version": "3.10.12"
+   "version": "3.11.7"
   },
   "vscode": {
    "interpreter": {
