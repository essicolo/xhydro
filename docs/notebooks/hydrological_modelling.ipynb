--- conflicted
+++ resolved
@@ -153,11 +153,7 @@
     "import xhydro.testing\n",
     "\n",
     "xhydro.testing.utils.fake_hydrotel_project(\n",
-<<<<<<< HEAD
-    "    notebook_folder / \"_data\" / \"example_hydrotel\", meteo=True, debit_aval=True\n",
-=======
     "    notebook_folder / \"_data\", \"example_hydrotel\", meteo=True, debit_aval=True\n",
->>>>>>> c4e1b213
     ")"
    ]
   },
@@ -421,11 +417,7 @@
    "name": "python",
    "nbconvert_exporter": "python",
    "pygments_lexer": "ipython3",
-<<<<<<< HEAD
-   "version": "3.12.2"
-=======
    "version": "3.11.7"
->>>>>>> c4e1b213
   }
  },
  "nbformat": 4,
