{
 "cells": [
  {
   "cell_type": "markdown",
   "metadata": {},
   "source": [
    "# Optimal interpolation module"
   ]
  },
  {
   "cell_type": "markdown",
   "metadata": {},
   "source": [
    "Optimal interpolation is a tool that allows combining a spatially distributed field (i.e. the \"background field\") with point observations in such a way that the entire field can be adjusted according to deviations between the observations and the field at the point of observations. For example, it can be used to combine a field of reanalysis precipitation (e.g. ERA5) with observation records, and thus adjust the reanalysis precipitation over the entire domain in a statistically optimal manner. \n",
    "\n",
    "This page demonstrates how to use `xhydro` to perform optimal interpolation using field-like simulations and point observations for hydrological modelling. In this case, the background field is a set of outputs from a distributed hydrological model and the observations correspond to real hydrometric stations. The aim is to correct the background field (i.e. the distributed hydrological simulations) using optimal interpolation, as in Lachance-Cloutier et al (2017).\n",
    "\n",
    "*Lachance-Cloutier, S., Turcotte, R. and Cyr, J.F., 2017. Combining streamflow observations and hydrologic simulations for the retrospective estimation of daily streamflow for ungauged rivers in southern Quebec (Canada). Journal of hydrology, 550, pp.294-306.*"
   ]
  },
  {
   "cell_type": "code",
   "execution_count": null,
   "metadata": {},
   "outputs": [],
   "source": [
    "import datetime as dt\n",
    "from functools import partial\n",
    "from pathlib import Path\n",
    "from zipfile import ZipFile\n",
    "\n",
    "import matplotlib.pyplot as plt\n",
    "import numpy as np\n",
    "import pandas as pd\n",
    "import pooch\n",
    "import xarray as xr\n",
    "from scipy.stats import norm\n",
    "\n",
    "import xhydro as xh\n",
    "import xhydro.optimal_interpolation.optimal_interpolation_fun as opt\n",
    "from xhydro.optimal_interpolation.ECF_climate_correction import general_ecf\n",
    "from xhydro.testing.helpers import deveraux"
   ]
  },
  {
   "cell_type": "markdown",
   "metadata": {},
   "source": [
    "## A quick example\n",
    "\n",
    "Imagine a scenario where we have 3 streamflow observation stations and a hydrological model that simulated flows at those 3 sites and at another extra 2 sites (for a total of 5 simulation sites). We would like to improve the quality of the simulations at each of the 5 sites and even more so at the 2 extra sites where there are no observations to help train the model. The setup could look something like this:\n",
    "\n",
    "* Station 1: Observed + simulated\n",
    "* Station 2: Observed + simulated\n",
    "* Station 3: Observed + simulated\n",
    "* Station 4: Simulated only\n",
    "* Station 5: Simulated only\n",
    "\n",
    "Optimal interpolation can help, but we will need some basic information with respect to each of the stations (simulated and observed):\n",
    "\n",
    "* Catchment areas (to scale the errors)\n",
    "* Catchment latitude / longitudes, to develop the spatial error model\n",
    "* Observed data at the 3 gauged locations\n",
    "* Simulated data at the 5 locations\n",
    "\n",
    "Let's define these now and show the stations on a map:  "
   ]
  },
  {
   "cell_type": "code",
   "execution_count": null,
   "metadata": {},
   "outputs": [],
   "source": [
    "# Define the station coordinates. Start with observed (Stations 1-3)\n",
    "lat_obs = np.array([45.0, 45.5, 45.8])\n",
    "lon_obs = np.array([-71.0, -70.4, -71.8])\n",
    "\n",
    "# And now the simulated (Stations 1-5). Notice that the first three stations are the same as\n",
    "# the observation stations.\n",
    "lat_est = np.array([45.0, 45.5, 45.8, 44.2, 45.4])\n",
    "lon_est = np.array([-71.0, -70.4, -71.8, -70.2, -71.9])\n",
    "\n",
    "# We need catchment areas to scale data, in the same order as the latitudes and longitudes.\n",
    "drainage_area = np.array([480.0, 270.0, 620.0, 1000.0, 700.0])\n",
    "\n",
    "# We also need streamflow data for each site. In this example, we will use a single day, but\n",
    "# it would be possible to apply to each day of a time series. Notice that while the first three\n",
    "# stations correspond to the same stations for both the observed_flow and simulated_flow data,\n",
    "# The data is different because one is observed and the other is simulated.\n",
    "observed_flow = np.array([100.0, 110.0, 150.0])\n",
    "simulated_flow = np.array([108.0, 135.0, 148.0, 154.0, 88.0])"
   ]
  },
  {
   "cell_type": "markdown",
   "metadata": {},
   "source": [
    "![test](../../docs/_static/_images/test_station_locations_OI.png)\n",
    "\n",
    "We now have the basic data required to start processing using optimal interpolation. However, before doing so, we must provide some hyperparameters. Some are more complex than others, so let's break down the main steps.\n",
    "\n",
    "The first is the need to compute differences (also referred to as \"departures\" between observations and simulations where they both occur simultaneously. We also need to scale the data by the catchment area to ensure errors are relative and can then be interpolated. We then take the logarithm of these values to ensure extrapolation does not cause negative streamflow. We will reverse the transformation later."
   ]
  },
  {
   "cell_type": "code",
   "execution_count": null,
   "metadata": {},
   "outputs": [],
   "source": [
    "# Log-transform the scaled flow data\n",
    "scaled_simulated_flow = np.log(simulated_flow / drainage_area)\n",
    "scaled_observed_flow = np.log(observed_flow / drainage_area[0:3])\n",
    "\n",
    "# Compute the departure for the three observation stations.\n",
    "departures = scaled_simulated_flow[0:3] - scaled_observed_flow"
   ]
  },
  {
   "cell_type": "markdown",
   "metadata": {},
   "source": [
    "We will now need some information that may (or may not) be available for our observation sites and simulation sites. These include estimates of:\n",
    "\n",
    "* The variance of the observations at the gauged sites.\n",
    "* The variance of the simulated flows at the observation sites. This is a vector of size 3 in this example, i.e. one value per observation site. Note that this variance is that of the simulations at the observation sites, and not the variance of the observations themselves.\n",
    "* The variance of the simulated flows at the estimation sites. This is a vector of size 5 in this example, i.e. one value per simulation point, including those that also correspond to an observation site.\n",
    "\n",
    "We do not know these values for this test example, however these values can be estimated in real-world applications using long time series of log-transformed and scaled flows or using measurement error from the instrumentation at gauged sites. For this example, we will assume simple values of 1.0 for each case."
   ]
  },
  {
   "cell_type": "code",
   "execution_count": null,
   "metadata": {},
   "outputs": [],
   "source": [
    "# Define the ratio of the observed variance to that of the simulations. We set it to 0.15, but it could be adjusted\n",
    "# according to the level of confidence in each measure.\n",
    "var_obs = np.array([0.15, 0.15, 0.15])\n",
    "\n",
    "# Define the background field (simulations) variance at the observed sites\n",
    "bg_var_obs = (np.array([1.0, 1.0, 1.0]),)\n",
    "\n",
    "# Define the background field (simulations) variance at the simulated sites. Note that the first three stations\n",
    "# are the same as in the previous variable, as in our test case, the first three simulated stations are located\n",
    "# at the observation sites.\n",
    "bg_var_est = (np.array([1.0, 1.0, 1.0, 1.0, 1.0]),)"
   ]
  },
  {
   "cell_type": "markdown",
   "metadata": {},
   "source": [
    "If we had better estimates of these variables, we could change the 1.0 values to more appropriate values. However, these can also be adjusted according to past experience or by trial-and-error.\n",
    "\n",
    "The final piece of the puzzle is that of the error covariance function. In a nutshell, optimal interpolation will consider the distance between an observation (or multiple observations) and the site where we need to estimate the new flow value. We can easily understand that a simulation station that is very close to an observation station should be highly correlated with it, whereas a more distant point would be less correlated. We therefore need a covariance function that estimates (1) the degree of covariability between an observed and simulated point as a function of (2) the distance between those points. This is the ECF function, multiple models of which exist in the literature. In many instances, a model form will be imposed and parameters will be adjusted such that the model represents the existing covariance between points.\n",
    "\n",
    "In this test example, we have too few points and not enough timesteps to establish a meaningful model (and parameterization) from the data. We therefore impose a model. There are four that are built into `xhydro`, where par[0] and par[1] are the model parameters to be calibrated (in normal circumstances) and where *h* is the distance between the points:\n",
    "\n",
    "* Model 1: par[0] * (1 + h / par[1]) * exp(-h / par[1]) -- From Lachance-Cloutier et al. 2017.\n",
    "* Model 2: par[0] * exp(-0.5 * (h / par[1])**2)\n",
    "* Model 3: par[0] * exp(-h / par[1])\n",
    "* Model 4: par[0] * exp(-(h ** par[1]) / par[0])\n",
    "\n",
    " We will use model #4, but you can change it below and see how it affects results. Parameters can also be changed to assess their impacts. "
   ]
  },
  {
   "cell_type": "code",
   "execution_count": null,
   "metadata": {},
   "outputs": [],
   "source": [
    "# Define the ECF function model. We use partial functions to do so, with the models being predefined in the\n",
    "# xhydro.optimal_interpolation.ECF_climate_correction package.\n",
    "ecf_fun = partial(general_ecf, form=4)\n",
    "\n",
    "# Now we can parameterize the ecf_fun with the model parameters that we want.\n",
    "# In this test example we will use values of 1.0 and 0.5 for par[0] and par[1], respectively.\n",
    "par = [1.0, 0.5]\n",
    "ecf = partial(ecf_fun, par=par)"
   ]
  },
  {
   "cell_type": "markdown",
   "metadata": {},
   "source": [
    "We can now run the optimal interpolation algorithm and retrieve the estimated value and variance of the uncertainty for each simulated site."
   ]
  },
  {
   "cell_type": "code",
   "execution_count": null,
   "metadata": {},
   "outputs": [],
   "source": [
    "print(\"lat_est: \" + str(lat_est))\n",
    "print(\"lon_est: \" + str(lon_est))\n",
    "print(\"lat_obs: \" + str(lat_obs))\n",
    "print(\"lon_obs: \" + str(lon_obs))\n",
    "print(\"bg_departures: \" + str(departures))\n",
    "print(\"bg_est: \" + str(scaled_simulated_flow))\n",
    "print(\"bg_var_obs: \" + str(bg_var_obs))\n",
    "print(\"bg_var_est: \" + str(bg_var_est))\n",
    "print(\"var_obs: \" + str(var_obs))\n",
    "print(\"ecf: \" + str(ecf))"
   ]
  },
  {
   "cell_type": "code",
   "execution_count": null,
   "metadata": {},
   "outputs": [],
   "source": [
    "# Display all the data that will be used for the optimal interpolation:\n",
    "\n",
    "\n",
    "# Launch the optimal interpolation with all the pre-established values.\n",
    "v_est, var_est, _ = opt.optimal_interpolation(\n",
    "    lat_est=lat_est,\n",
    "    lon_est=lon_est,\n",
    "    lat_obs=lat_obs,\n",
    "    lon_obs=lon_obs,\n",
    "    bg_departures=departures,\n",
    "    bg_est=scaled_simulated_flow,\n",
    "    bg_var_obs=bg_var_obs,\n",
    "    bg_var_est=bg_var_est,\n",
    "    var_obs=var_obs,\n",
    "    ecf=ecf,\n",
    "    precalcs={},  # To speedup calculations, not required here.\n",
    ")"
   ]
  },
  {
   "cell_type": "markdown",
   "metadata": {},
   "source": [
    "Finally, we can compute the actual best estimate value and the variance of the uncertainty distribution from these results:"
   ]
  },
  {
   "cell_type": "code",
   "execution_count": null,
   "metadata": {},
   "outputs": [],
   "source": [
    "# Transform back into absolute values and rescale by the drainage area\n",
    "estimated_flow = np.exp(v_est) * drainage_area\n",
    "\n",
    "print(\"Estimated values are: \" + str(estimated_flow))\n",
    "print(\"Simulated values were: \" + str(simulated_flow))\n",
    "print(\"Observed values are: \" + str(observed_flow))"
   ]
  },
  {
   "cell_type": "markdown",
   "metadata": {},
   "source": [
    "As a last step, here is how we can estimate the distribution of possible values at the estimation sites. The v_est is the location of the distribution, and the v_est is the variance. This means we can model the distribution and generate quantile values."
   ]
  },
  {
   "cell_type": "code",
   "execution_count": null,
   "metadata": {},
   "outputs": [],
   "source": [
    "# Get the log-normal error model, whose variance depends on the interpolation variance and the variance of the departures.\n",
    "var_bg = np.var(departures)  # Variance of the departures of the background field\n",
    "var_est = (\n",
    "    var_est * var_bg\n",
    ")  # Complete error model that includes the interpolation variance and the departures variance.\n",
    "\n",
    "# Using the uncertainty estimation, get the 25th percentile of the estimated flows, and un-transform\n",
    "percentile_values = norm.ppf(np.array(25.0) / 100.0, loc=v_est, scale=np.sqrt(var_est))\n",
    "flows_25th_percentile = np.exp(percentile_values) * drainage_area\n",
    "\n",
    "# Do the same but with the 75th percentile.\n",
    "percentile_values = norm.ppf(np.array(75.0) / 100.0, loc=v_est, scale=np.sqrt(var_est))\n",
    "# Get the values in real units and scale according to drainage area\n",
    "flows_75th_percentile = np.exp(percentile_values) * drainage_area\n",
    "\n",
    "print(\"Estimated values for the 25th percentile are: \" + str(flows_25th_percentile))\n",
    "print(\"Estimated values for the 50th percentile are: \" + str(estimated_flow))\n",
    "print(\"Estimated values for the 75th percentile are: \" + str(flows_75th_percentile))"
   ]
  },
  {
   "cell_type": "markdown",
   "metadata": {},
   "source": [
    "\n",
    "\n",
    "Notice that there are a few problems with the model presented here:\n",
    "1. The optimal interpolation worsened the estimated results at the gauged sites compared to the raw simulation.\n",
    "2. The 25th and 75th percentile values for the estimated flows at the gauged sites are \"nan\".\n",
    "3. The estimated flows at the ungauged sites did not change (or changed very little).\n",
    "\n",
    "These problems arise due to some methodological choices:\n",
    "* Forcing of a covariance function model and parameterization that is inadequate.\n",
    "* Very few observation stations, making it extremely difficult to assess spatial patterns.\n",
    "* Simulated and observed flows that were randomly generated and have no (or little) correlation, very small covariance.\n",
    "\n",
    "This means the problem is ill-defined and the optimal interpolation should not be applied in these cases. With more data, the results become much better, as will be shown in the next section."
   ]
  },
  {
   "cell_type": "markdown",
   "metadata": {},
   "source": [
    "## Application on real data from the HYDROTEL hydrological model"
   ]
  },
  {
   "cell_type": "markdown",
   "metadata": {},
   "source": [
    "The previous section showed how to implement the optimal interpolation algorithm in a standalone manner. However, this is inconvenient when many stations are to be processed concurrently. Tools have thus been built into `xhydro` to help with all the processing, and as such, has some specific data requirements. Here we explore the contents of a complete input file, and we will add details a bit later. Let's start by importing some test data from the `xhydro-testdata` repository:"
   ]
  },
  {
   "cell_type": "code",
   "execution_count": null,
   "metadata": {},
   "outputs": [],
   "source": [
    "# Get data\n",
    "downloader = pooch.HTTPDownloader(headers={\"User-Agent\": f\"xHydro-{xh.__version__}\"})\n",
    "test_data_path = deveraux().fetch(\n",
    "    \"optimal_interpolation/OI_data_corrected.zip\",\n",
    "    pooch.Unzip(),\n",
    "    downloader=downloader,\n",
    ")\n",
    "directory_to_extract_to = Path(test_data_path[0]).parent\n",
    "\n",
    "# Read-in all the files and set to paths that we can access later.\n",
    "flow_obs_info_file = directory_to_extract_to / \"A20_HYDOBS_TEST_corrected.nc\"\n",
    "flow_sim_info_file = directory_to_extract_to / \"A20_HYDREP_TEST_corrected.nc\"\n",
    "corresponding_station_file = directory_to_extract_to / \"station_correspondence.nc\"\n",
    "selected_station_file = (\n",
    "    directory_to_extract_to / \"stations_retenues_validation_croisee.csv\"\n",
    ")"
   ]
  },
  {
   "cell_type": "markdown",
   "metadata": {},
   "source": [
    "We now have 4 files:\n",
    "- flow_obs_info_file: The dataset file (.nc) that contains the point observations and station metadata.\n",
    "- flow_sim_info_file: The dataset file (.nc) that contains the background field simulations, including simulated station metadata.\n",
    "- corresponding_station_file: The dataset file (.nc) that links the station identifiers between observations and simulated stations. This is necessary because observed stations have \"real world\" identifiers and distributed simulations are often coded or numbered sequentially. However, we need to be able to find which of the background field stations (simulation points) correspond to each real-world station.\n",
    "- selected_station_file: The list of stations from the observation set that we wish to use (thus discarding the others from the flow_obs_info_file set).\n",
    "\n",
    "We can now process them to extract some values that will be required to send to the optimal interpolation main controller:"
   ]
  },
  {
   "cell_type": "code",
   "execution_count": null,
   "metadata": {},
   "outputs": [],
   "source": [
    "# We first open the .nc files that contain our required data (qobs for the observed flows,\n",
    "# qsim for the simulated flows and the station correspondence file)\n",
    "qobs = xr.open_dataset(flow_obs_info_file)\n",
    "qsim = xr.open_dataset(flow_sim_info_file)\n",
    "station_correspondence = xr.open_dataset(corresponding_station_file)\n",
    "\n",
    "# Also read the .csv file that contains the list of observation stations to include.\n",
    "df_validation = pd.read_csv(selected_station_file, sep=None, dtype=str)\n",
    "observation_stations = list(df_validation[\"No_station\"])"
   ]
  },
  {
   "cell_type": "markdown",
   "metadata": {},
   "source": [
    "Let's explore the contents of these files:"
   ]
  },
  {
   "cell_type": "code",
   "execution_count": null,
   "metadata": {},
   "outputs": [],
   "source": [
    "# First show the contents of the observed streamflow file:\n",
    "display(qobs)"
   ]
  },
  {
   "cell_type": "markdown",
   "metadata": {},
   "source": [
    "### IMPORTANT: \n",
    "Notice that there are a few keywords that are important in these files that the code expects:\n",
    "1. The streamflow observations must be in a data variable named \"streamflow\", with dimensions \"station\" and \"time\".\n",
    "2. There must be the catchment drainage area in a variable named \"drainage_area\" with dimensions \"station\".\n",
    "3. The \"centroid_lat\" and \"centroid_lon\" are also required under those specific names to allow computing distances. These are the centroids of the catchments, and not the latitude and longitude of the hydrometric stations.\n",
    "4. There should be a \"time\" variable.\n",
    "5. There should be a \"station_id\" variable, that has an identifier for each station. This will be used to map the observation station IDs to the simulated station IDs using the correspondence tables.\n",
    "\n",
    "Notice that there are 274 observed stations, which should help increase the error covariance function's accuracy.\n",
    "\n",
    "We can now explore the simulated streamflow \"qsim\", which is quite similar:\n"
   ]
  },
  {
   "cell_type": "code",
   "execution_count": null,
   "metadata": {},
   "outputs": [],
   "source": [
    "# Next show the contents of the simulated streamflow file:\n",
    "display(qsim)"
   ]
  },
  {
   "cell_type": "markdown",
   "metadata": {},
   "source": [
    "### IMPORTANT:\n",
    "We can again see some specific variables in the \"qsim\" dataset:\n",
    "1. The streamflow simulations must be in a data variable named \"streamflow\", with dimensions \"station\" and \"time\".\n",
    "2. There must be the catchment drainage area *as simulated by the model* in a variable named \"drainage_area\" with dimensions \"station\".\n",
    "3. The \"lat\" and \"lon\" are also required under those specific names to allow computing distances. These are the centroids of the catchments, and not the latitude and longitude of the hydrometric stations, which do not exist in the simulation mode.\n",
    "4. There should be a \"time\" variable.\n",
    "5. There should be a \"station_id\" variable, that has an identifier for each station. This will be used to map the observation station IDs to the simulated station IDs using the correspondence tables.\n",
    "\n",
    "Notice that there are again 274 stations, like in the \"qobs\" dataset. This is because this specific dataset was used to perform leave-one-out cross validation to assess the optimal interpolation performance, and as such, only simulations at gauged sites is of interest. In an operational setting, there is no limit on the number of stations for \"qsim\".\n",
    "\n",
    "Now let's take a look at the correspondance tables and the observed station dataset."
   ]
  },
  {
   "cell_type": "code",
   "execution_count": null,
   "metadata": {},
   "outputs": [],
   "source": [
    "# Show the correspondence table\n",
    "display(station_correspondence)"
   ]
  },
  {
   "cell_type": "markdown",
   "metadata": {},
   "source": [
    "To keep the observed and simulation station names separate, the following nomenclature has been adopted:\n",
    "\n",
    "- Observed stations are tagged as \"station_id\" in the station_correspondence dataset\n",
    "- Simulated stations are tagged as \"reach_id\" in the station_correspondence dataset\n",
    "\n",
    "Notice that there are 296 stations in this table, whereas we only had 274 stations in the flow datasets. This is completely acceptable, as long as all observed-simulation pairs are found in the station_correspondence dataset. If some are missing, the code will raise an exception.\n",
    "\n",
    "Finally, let's see the contents of the observation_stations variable, which tells the model which of the 274 observation stations should be used to build the error covariance model and perform the optimal interpolation. These stations need to be a subset of the 274 observed stations."
   ]
  },
  {
   "cell_type": "code",
   "execution_count": null,
   "metadata": {},
   "outputs": [],
   "source": [
    "print(\n",
    "    \"There are a total of \"\n",
    "    + str(len(observation_stations))\n",
    "    + \" selected observation stations.\"\n",
    ")\n",
    "print(observation_stations)"
   ]
  },
  {
   "cell_type": "markdown",
   "metadata": {},
   "source": [
    "As can be seen, it is simply a list of stations. It can be generated by any means by users, as long as it is in list form and includes stations from the qobs \"station_id\" variables. For this test case, we used only 96 catchments that had a sufficient number of observed streamflow records.\n",
    "\n",
    "We can now provide more details on some hyperparameters. Note that many of the hyperparameters of the test example are not required here, as the model will impose some choices and determine other values from the data directly. For example, the ECF model used is 'Model 3', and its parameters are optimized to best fit the available data.\n",
    "\n",
    "At this stage, the only missing required data is as follows:"
   ]
  },
  {
   "cell_type": "code",
   "execution_count": null,
   "metadata": {},
   "outputs": [],
   "source": [
    "# Start and end dates for the simulation. We use a short period for this notebook, but it can be extended.\n",
    "start_date = dt.datetime(2018, 11, 1)\n",
    "end_date = dt.datetime(2019, 1, 1)\n",
    "\n",
    "# The ratio of observed-to-simulated variance.\n",
    "ratio_var_bg = 0.15\n",
    "\n",
    "# The percentiles desired to estimate the flow uncertainty at each timestep and station\n",
    "percentiles = [25.0, 50.0, 75.0]\n",
    "\n",
    "# The number of variogram bins required to fit the error covariance function. 10 is a good number, but could be increased with more data.\n",
    "variogram_bins = 10"
   ]
  },
  {
   "cell_type": "markdown",
   "metadata": {},
   "source": [
    "We can now do a bit of processing to ensure we only provide the desired data:"
   ]
  },
  {
   "cell_type": "code",
   "execution_count": null,
   "metadata": {},
   "outputs": [],
   "source": [
    "# Extract only the desired time period for the flow datasets\n",
    "qobs = qobs.sel(time=slice(start_date, end_date))\n",
    "qsim = qsim.sel(time=slice(start_date, end_date))\n",
    "\n",
    "# Other computational options\n",
    "\n",
    "# If we do a leave-one-out cross-validation over the 96 catchments, the entire optimal interpolation process is repeated 96 times but\n",
    "# only over the observation sites, each time leaving one station out and kept independent for validation. This is time-consuming and\n",
    "# can be parallelized by adjusting this flag and setting an appropriate number of CPU cores according to your computer. By default,\n",
    "# the code will only use 1 core. However, if increased, the maximum number tht will be actually used is ([number-of-available-cores / 2] - 1)\n",
    "# CPU cores as to not overexert the computer.\n",
    "parallelize = False\n",
    "max_cores = 1\n",
    "\n",
    "# However, if leave_one_out_cv is set to False, then a simple operational application is performed and the model will estimate flows\n",
    "# at all of the \"qsim\" simulation sites. Here we set to \"True\" to generate a Leave-One-Out Cross-Validation and thus get flows that can\n",
    "# be evaluated and compared to actual observations.\n",
    "leave_one_out_cv = True"
   ]
  },
  {
   "cell_type": "markdown",
   "metadata": {},
   "source": [
    "We are now ready to perform the optimal interpolation, return the results in the form of a dataset, and explore that dataset:"
   ]
  },
  {
   "cell_type": "code",
   "execution_count": null,
   "metadata": {},
   "outputs": [],
   "source": [
    "# Launch the optimal interpolation by calling the main controller\n",
    "ds = opt.execute_interpolation(\n",
    "    qobs=qobs,\n",
    "    qsim=qsim,\n",
    "    station_correspondence=station_correspondence,\n",
    "    observation_stations=observation_stations,\n",
    "    ratio_var_bg=ratio_var_bg,\n",
    "    percentiles=percentiles,\n",
    "    variogram_bins=variogram_bins,\n",
    "    parallelize=parallelize,\n",
    "    max_cores=max_cores,\n",
    "    leave_one_out_cv=leave_one_out_cv,\n",
    ")\n",
    "\n",
    "display(ds)"
   ]
  },
  {
   "cell_type": "markdown",
   "metadata": {},
   "source": [
    "We can see that the returned dataset has a variable called \"streamflow\" of size **[percentile, station_id, time]**.\n",
    "\n",
    "This variable can be explored to get the flow estimation for each percentile requested to assess the uncertainty. For example, let's explore the value for the 50th percentile, i.e. the percentile value at index 1."
   ]
  },
  {
   "cell_type": "code",
   "execution_count": null,
   "metadata": {},
   "outputs": [],
   "source": [
    "display(ds[\"streamflow\"].sel(percentile=50.0))"
   ]
  },
  {
   "cell_type": "markdown",
   "metadata": {},
   "source": [
    "We can go further and extract the data for one catchment. We will also store it into a separate variable for further analysis.\n"
   ]
  },
  {
   "cell_type": "code",
   "execution_count": null,
   "metadata": {},
   "outputs": [],
   "source": [
    "# Change to see another catchment.\n",
    "selected_catchment = 0\n",
    "interpolated_flow_select = (\n",
    "    ds[\"streamflow\"].sel(percentile=50.0).isel(station_id=selected_catchment)\n",
    ")\n",
    "\n",
    "# Get the station ID for comparing\n",
    "interpolated_flow_select_station_id = str(\n",
    "    ds[\"station\"].isel(station=selected_catchment).data\n",
    ")"
   ]
  },
  {
   "cell_type": "markdown",
   "metadata": {},
   "source": [
    "We can do a similar processing for the observed and raw simulation data:"
   ]
  },
  {
   "cell_type": "code",
   "execution_count": null,
   "metadata": {},
   "outputs": [],
   "source": [
    "# Since we went from 274 to 96 catchments, the indexing is not preserved between the outputs and input files. Furthermore, there is\n",
    "# no guarantee that the 274 simulation and 274 observation stations are in the same order between both files. This code realigns everything.\n",
    "index_correspondence = np.where(\n",
    "    station_correspondence[\"station_id\"] == interpolated_flow_select_station_id\n",
    ")[0][0]\n",
    "station_code = station_correspondence[\"reach_id\"][index_correspondence]\n",
    "index_in_sim = np.where(qsim[\"station_id\"].values == station_code.data)[0][0]\n",
    "index_in_obs = np.where(qobs[\"station_id\"] == interpolated_flow_select_station_id)[0][0]\n",
    "\n",
    "# Extract the correct data from the observed and raw simulation files.\n",
    "observed_flow_select = qobs[\"streamflow\"].isel(station=index_in_obs)\n",
    "raw_simulated_flow_select = qsim[\"streamflow\"].isel(station=index_in_sim)"
   ]
  },
  {
   "cell_type": "markdown",
   "metadata": {},
   "source": [
    "We can plot these results and look for improvement in the simulations after the optimal interpolation:\n"
   ]
  },
  {
   "cell_type": "code",
   "execution_count": null,
   "metadata": {},
   "outputs": [],
   "source": [
    "plt.plot(observed_flow_select, label=\"Observed flow\")\n",
    "plt.plot(raw_simulated_flow_select, label=\"Raw simulation\")\n",
    "plt.plot(interpolated_flow_select, label=\"Interpolated simulation\")\n",
    "plt.xlabel(\"Simulation day\")\n",
    "plt.ylabel(\"Streamflow (m³/s\")\n",
    "plt.legend()\n",
    "plt.show()"
   ]
  },
  {
   "cell_type": "markdown",
   "metadata": {},
   "source": [
    "We can see that the optimal interpolation generally helped bring the model similation back in-line with the observations. Note that here the observations were not available and to the optimal interpolation algorithm in this leave-one-out cross-validation implementation, so the improvement is blind to the gauge observation data at this site."
   ]
  }
 ],
 "metadata": {
  "language_info": {
   "codemirror_mode": {
    "name": "ipython",
    "version": 3
   },
   "file_extension": ".py",
   "mimetype": "text/x-python",
   "name": "python",
   "nbconvert_exporter": "python",
   "pygments_lexer": "ipython3",
<<<<<<< HEAD
   "version": "3.12.3"
=======
   "version": "3.12.7"
  },
  "vscode": {
   "interpreter": {
    "hash": "e28391989cdb8b31df72dd917935faad186df3329a743c813090fc6af977a1ca"
   }
>>>>>>> eb4fbe99
  }
 },
 "nbformat": 4,
 "nbformat_minor": 4
}<|MERGE_RESOLUTION|>--- conflicted
+++ resolved
@@ -678,16 +678,12 @@
    "name": "python",
    "nbconvert_exporter": "python",
    "pygments_lexer": "ipython3",
-<<<<<<< HEAD
-   "version": "3.12.3"
-=======
    "version": "3.12.7"
   },
   "vscode": {
    "interpreter": {
     "hash": "e28391989cdb8b31df72dd917935faad186df3329a743c813090fc6af977a1ca"
    }
->>>>>>> eb4fbe99
   }
  },
  "nbformat": 4,
