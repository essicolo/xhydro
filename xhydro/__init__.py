--- conflicted
+++ resolved
@@ -1,11 +1,6 @@
-<<<<<<< HEAD
-"""Top-level package for xHydro."""
-from . import cc, indicators, testing, utils
-=======
 """Hydrological analysis library built with xarray."""
 
-from . import cc, indicators, utils
->>>>>>> edda069a
+from . import cc, indicators, testing, utils
 
 # Import top-level functions
 # TODO: Decide which functions to import at the top level
