# Created on Fri Dec 8 16:48:34 2023
# @author: Richard Arsenault
"""Calibration package for hydrological models.

This package contains the main framework for hydrological model calibration. It
uses the spotpy calibration package applied on a "model_config" object. This
object is meant to be a container that can be used as needed by any hydrologic
model. For example, it can store datasets directly, paths to datasets (nc files
or other), csv files, basically anything that can be stored in a dictionary.

It then becomes the user's responsibility to ensure that required data for a
given model be provided in the model_config object both in the data preparation
stage and in the hydrological model implementation. This can be addressed by
a set of pre-defined codes for given model structures.

For example, for GR4J, only small datasets are required and can be stored
directly in the model_config dictionary. However, for Hydrotel or Raven models,
maybe it is better to pass paths to netcdf files which can be passed to the
models. This will require pre- and post-processing, but this can easily be
handled at the stage where we create a hydrological model and prepare the data.

The calibration aspect then becomes trivial:

    1. A model_config object is passed to the calibrator.
    2. Lower and upper bounds for calibration parameters are defined and passed
    3. An objective function, optimizer and hyperparameters are also passed.
    4. The calibrator uses this information to develop parameter sets that are
       then passed as inputs to the "model_config" object.
    5. The calibrator launches the desired hydrological model with the
       model_config object (now containing the parameter set) as input.
    6. The appropriate hydrological model function then parses "model_config",
       takes the parameters and required data, launches a simulation and
       returns simulated flow (Qsim).
    7. The calibration package then compares Qobs and Qsim and computes the
       objective function value, and returns this to the sampler that will then
       repeat the process to find optimal parameter sets.
    8. The code returns the best parameter set, objective function value, and
       we also return the simulated streamflow on the calibration period for
       user convenience.

This system has the advantage of being extremely flexible, robust, and
efficient as all data can be either in-memory or only the reference to the
required datasets on disk is passed around the callstack.

Currently, the model_config object has 3 mandatory keywords for the package to
run correctly in all instances:

    - model_config["Qobs"]: Contains the observed streamflow used as the
                            calibration target.

    - model_config["model_name"]: Contains a string referring to the
                                  hydrological model to be run.

    - model_config["parameters"]: While not necessary to provide this, it is
                                  a reserved keyword used by the optimizer.

Any comments are welcome!
"""

# Import packages
import numpy as np
import spotpy
from spotpy import analyser
from spotpy.parameter import Uniform

from xhydro.modelling.hydrological_modelling import hydrological_model_selector
from xhydro.modelling.obj_funcs import (
    get_objective_function,
    get_objfun_minimize_or_maximize,
    get_optimizer_minimize_or_maximize,
)


class spot_setup:
    """Create the spotpy calibration system that is used for hydrological model calibration."""

    def __init__(
        self,
        model_config,
        bounds_high,
        bounds_low,
        obj_func=None,
        take_negative=False,
        mask=None,
        transform=None,
        epsilon=None,
    ):
        """Initialize the spot_setup object.

        The initialization of the spot_setup object includes a generic
        "model_config" object containing hydrological modelling data required,
        low and high parameter bounds, as well as an objective function.
        Depending on the objective function, either spotpy or hydroeval will
        compute the value, since some functions are found only in one package.

        Notes
        -----
        Accepted obj_func values:
            - "abs_bias" : Absolute value of the "bias" metric
            - "abs_pbias": Absolute value of the "pbias" metric
            - "abs_volume_error" : Absolute value of the volume_error metric
            - "agreement_index": Index of agreement
            - "bias" : Bias metric
            - "correlation_coeff": Correlation coefficient
            - "kge" : Kling Gupta Efficiency metric (2009 version)
            - "kge_mod" : Kling Gupta Efficiency metric (2012 version)
            - "mae": Mean Absolute Error metric
            - "mare": Mean Absolute Relative Error metric
            - "mse" : Mean Square Error metric
            - "nse": Nash-Sutcliffe Efficiency metric
            - "pbias" : Percent bias (relative bias)
            - "r2" : r-squared, i.e. square of correlation_coeff.
            - "rmse" : Root Mean Square Error
            - "rrmse" : Relative Root Mean Square Error (RMSE-to-mean ratio)
            - "rsr" : Ratio of RMSE to standard deviation.
            - "volume_error": Total volume error over the period.
        """
<<<<<<< HEAD
=======

>>>>>>> 19efaf46
        # Gather the model_config dictionary and obj_func string, and other
        # optional arguments.
        self.model_config = model_config
        self.obj_func = obj_func
        self.mask = mask
        self.transform = transform
        self.epsilon = epsilon
        self.take_negative = take_negative

        # Create the sampler for each parameter based on the bounds
        self.parameters = [
            Uniform("param" + str(i), bounds_low[i], bounds_high[i])
            for i in range(0, len(bounds_high))
        ]

    def simulation(self, x):
        """Simulation function for spotpy.

        This is where the optimizer generates a parameter set from within the
        given bounds and generates the simulation results. We add the parameter
        "x" that is generated by spotpy to the model_config object at the
        reserved keyword "parameters".
        """
        self.model_config.update({"parameters": x})

        # Run the model and return Qsim, with model_config containing the
        # tested parameter set.
        return hydrological_model_selector(self.model_config)

    def evaluation(self):
        """Evaluation function for spotpy.

        Here is where we get the observed streamflow and make it available to
        compare the simulation and compute an objective function. It has to be
        in the Qobs keyword, although with some small changes
        model_config['Qobs'] could be a string to a file. Probably more
        efficient to load it into memory during preprocessing anyway to
        prevent recurring input/output and associated overhead. Currently, the
        package supposes that Qobs and Qsim have the same length, but this can
        be changed in the model_config parameterization and adding conditions
        here.
        """
        return self.model_config["Qobs"]

    def objectivefunction(
        self,
        simulation,
        evaluation,
    ):
        """Objective function for spotpy.

        This function is where spotpy computes the objective function.

        Notes
        -----
        The inputs are:
            - model_config object (dict type) with all required information,
            - simulation, observation : vectors of streamflow used to compute
              the objective function
        """
<<<<<<< HEAD
=======

>>>>>>> 19efaf46
        obj_fun_val = get_objective_function(
            evaluation,
            simulation,
            obj_func=self.obj_func,
            take_negative=self.take_negative,
            mask=self.mask,
            transform=self.transform,
            epsilon=self.epsilon,
        )

        return obj_fun_val


def perform_calibration(
    model_config: dict,
    obj_func: str,
    bounds_high: np.array,
    bounds_low: np.array,
    evaluations: int,
    algorithm: str = "DDS",
    mask: np.array = None,
    transform: str = None,
    epsilon: float = 0.01,
):
    """Perform calibration using spotpy.

    This is the entrypoint for the model calibration. After setting-up the
    model_config object and other arguments, calling "perform_calibration" will
    return the optimal parameter set, objective function value and simulated
    flows on the calibration period.

    Parameters
    ----------
    model_config : dict
        The model configuration object that contains all info to run the model.
        The model function called to run this model should always use this object and read-in data it requires.
        It will be up to the user to provide the data that the model requires.
    obj_func : str
        The objective function used for calibrating. Can be any one of these:

            - "abs_bias" : Absolute value of the "bias" metric
            - "abs_pbias": Absolute value of the "pbias" metric
            - "abs_volume_error" : Absolute value of the volume_error metric
            - "agreement_index": Index of agreement
            - "correlation_coeff": Correlation coefficient
            - "kge" : Kling Gupta Efficiency metric (2009 version)
            - "kge_mod" : Kling Gupta Efficiency metric (2012 version)
            - "mae": Mean Absolute Error metric
            - "mare": Mean Absolute Relative Error metric
            - "mse" : Mean Square Error metric
            - "nse": Nash-Sutcliffe Efficiency metric
            - "r2" : r-squared, i.e. square of correlation_coeff.
            - "rmse" : Root Mean Square Error
            - "rrmse" : Relative Root Mean Square Error (RMSE-to-mean ratio)
            - "rsr" : Ratio of RMSE to standard deviation.

    bounds_high : np.array
        High bounds for the model parameters to be calibrated. Spotpy will sample parameter sets from
        within these bounds. The size must be equal to the number of parameters to calibrate.
    bounds_low : np.array
        Low bounds for the model parameters to be calibrated. Spotpy will sample parameter sets from
        within these bounds. The size must be equal to the number of parameters to calibrate.
    evaluations : int
        Maximum number of model evaluations (calibration budget) to perform before stopping the calibration process.
    algorithm : str
        The optimization algorithm to use. Currently, "DDS" and "SCEUA" are available, but more can be easily added.
    mask : np.array
        A vector indicating which values to preserve/remove from the objective function computation. 0=remove, 1=preserve.
    transform : str
        The method to transform streamflow prior to computing the objective function. Can be one of:
        Square root ('sqrt'), inverse ('inv'), or logarithmic ('log') transformation.
    epsilon : scalar float
        Used to add a small delta to observations for log and inverse transforms, to eliminate errors
        caused by zero flow days (1/0 and log(0)). The added perturbation is equal to the mean observed streamflow
        times this value of epsilon.
    """
    # Get objective function and algo optimal convregence direction. Necessary
    # to ensure that the algorithm is optimizing in the correct direction
    # (maximizing or minimizing). This code determines the required direction
    # for the objective function and the working direction of the algorithm.
    of_maximize = get_objfun_minimize_or_maximize(obj_func)
    algo_maximize = get_optimizer_minimize_or_maximize(algorithm)

    # They are not working in the same direction. Take the negative of the OF.
    if of_maximize != algo_maximize:
        take_negative = True
    else:
        take_negative = False

    # Set up the spotpy object to prepare the calibration
    spotpy_setup = spot_setup(
        model_config,
        bounds_high=bounds_high,
        bounds_low=bounds_low,
        obj_func=obj_func,
        take_negative=take_negative,
        mask=mask,
        transform=transform,
        epsilon=epsilon,
    )

    # Select an optimization algorithm and parameterize it, then run the
    # optimization process.
    if algorithm == "DDS":
        sampler = spotpy.algorithms.dds(
            spotpy_setup, dbname="DDS_optim", dbformat="ram", save_sim=False
        )
        sampler.sample(evaluations, trials=1)

    elif algorithm == "SCEUA":
        sampler = spotpy.algorithms.sceua(
            spotpy_setup, dbname="SCEUA_optim", dbformat="ram", save_sim=False
        )
        sampler.sample(evaluations, ngs=7, kstop=3, peps=0.1, pcento=0.1)

    # Gather optimization results
    results = sampler.getdata()

    # Get the best parameter set
    best_parameters = analyser.get_best_parameterset(
        results, like_index=1, maximize=of_maximize
    )
    best_parameters = [best_parameters[0][i] for i in range(0, len(best_parameters[0]))]

    # Get the best objective function as well depending if maximized or
    # minimized
    if of_maximize:
        _, bestobjf = analyser.get_maxlikeindex(results)
    else:
        _, bestobjf = analyser.get_minlikeindex(results)

    # Reconvert objective function if required.
    if take_negative:
        bestobjf = bestobjf * -1

    # Update the parameter set to put the best parameters in model_config...
    model_config.update({"parameters": best_parameters})

    # ... which can be used to run the hydrological model and get the best Qsim.
    Qsim = hydrological_model_selector(model_config)

    # Return the best parameters, Qsim and best objective function value.
    return best_parameters, Qsim, bestobjf<|MERGE_RESOLUTION|>--- conflicted
+++ resolved
@@ -85,7 +85,8 @@
         transform=None,
         epsilon=None,
     ):
-        """Initialize the spot_setup object.
+        """
+        Initialize the spot_setup object.
 
         The initialization of the spot_setup object includes a generic
         "model_config" object containing hydrological modelling data required,
@@ -115,10 +116,6 @@
             - "rsr" : Ratio of RMSE to standard deviation.
             - "volume_error": Total volume error over the period.
         """
-<<<<<<< HEAD
-=======
-
->>>>>>> 19efaf46
         # Gather the model_config dictionary and obj_func string, and other
         # optional arguments.
         self.model_config = model_config
@@ -168,7 +165,8 @@
         simulation,
         evaluation,
     ):
-        """Objective function for spotpy.
+        """
+        Objective function for spotpy.
 
         This function is where spotpy computes the objective function.
 
@@ -179,10 +177,6 @@
             - simulation, observation : vectors of streamflow used to compute
               the objective function
         """
-<<<<<<< HEAD
-=======
-
->>>>>>> 19efaf46
         obj_fun_val = get_objective_function(
             evaluation,
             simulation,
