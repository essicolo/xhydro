"""Module to compute climate change statistics using xscen functions."""
<<<<<<< HEAD
from typing import Optional, Union

import numpy as np
import xarray as xr
=======

import xarray
>>>>>>> f00d6fbf

# Special imports from xscen
from xscen import climatological_op, compute_deltas, ensemble_stats, produce_horizon

__all__ = [
    "climatological_op",
    "compute_deltas",
    "ensemble_stats",
    "produce_horizon",
    "sampled_indicators",
]


def sampled_indicators(
    ds: xr.Dataset,
    deltas: xr.Dataset,
    delta_type: str,
    *,
    ds_weights: Optional[xr.DataArray] = None,
    delta_weights: Optional[xr.DataArray] = None,
    n: int = 50000,
    seed: int = None,
    return_dist: bool = False,
) -> Union[xr.Dataset, tuple[xr.Dataset, xr.Dataset, xr.Dataset, xr.Dataset]]:
    """Compute future indicators using a perturbation approach and random sampling.

    Parameters
    ----------
    ds : xr.Dataset
        Dataset containing the historical indicators. The indicators are expected to be represented by a distribution of pre-computed percentiles.
        The percentiles should be stored in either a dimension called "percentile" [0, 100] or "quantile" [0, 1].
    deltas : xr.Dataset
        Dataset containing the future deltas to apply to the historical indicators.
    delta_type : str
        Type of delta provided. Must be one of ['absolute', 'percentage'].
    ds_weights : xr.DataArray, optional
        Weights to use when sampling the historical indicators, for dimensions other than 'percentile'/'quantile'.
        Dimensions not present in this Dataset, or if None, will be sampled uniformly unless they are shared with 'deltas'.
    delta_weights : xr.DataArray, optional
        Weights to use when sampling the deltas, such as along the 'realization' dimension.
        Dimensions not present in this Dataset, or if None, will be sampled uniformly unless they are shared with 'ds'.
    n : int
        Number of samples to generate.
    seed : int
        Seed to use for the random number generator.
    return_dist : bool
        Whether to return the full distributions (ds, deltas, fut) or only the percentiles.

    Returns
    -------
    fut_pct : xr.Dataset
        Dataset containing the future percentiles.
    ds_dist : xr.Dataset
        The historical distribution, stacked along the 'sample' dimension.
    deltas_dist : xr.Dataset
        The delta distribution, stacked along the 'sample' dimension.
    fut_dist : xr.Dataset
        The future distribution, stacked along the 'sample' dimension.

    Notes
    -----
    The future percentiles are computed as follows:
    1. Sample 'n' values from the historical distribution, weighting the percentiles by their associated coverage.
    2. Sample 'n' values from the delta distribution, using the provided weights.
    3. Create the future distribution by applying the sampled deltas to the sampled historical distribution, element-wise.
    4. Compute the percentiles of the future distribution.
    """
    # Prepare weights
    shared_dims = set(ds.dims).intersection(set(deltas.dims))
    exclude_dims = ["time", "horizon"]
    percentile_weights = _percentile_weights(ds)
    if ds_weights is not None:
        percentile_weights = (
            percentile_weights.expand_dims(
                {dim: ds_weights[dim] for dim in ds_weights.dims}
            )
            * ds_weights
        )
    percentile_weights = percentile_weights.expand_dims(
        {
            dim: ds[dim]
            for dim in set(ds.dims).difference(
                list(shared_dims) + list(percentile_weights.dims) + exclude_dims
            )
        }
    )
    if delta_weights is None:
        dims = set(deltas.dims).difference(list(shared_dims) + exclude_dims)
        delta_weights = xr.DataArray(
            np.ones([deltas.sizes[dim] for dim in dims]),
            coords={dim: deltas[dim] for dim in dims},
            dims=dims,
        )
    delta_weights = delta_weights.expand_dims(
        {
            dim: deltas[dim]
            for dim in set(deltas.dims).difference(
                list(shared_dims) + list(delta_weights.dims) + exclude_dims
            )
        }
    )

    unique_dims = set(percentile_weights.dims).symmetric_difference(
        set(delta_weights.dims)
    )
    if any([dim in shared_dims for dim in unique_dims]):
        problem_dims = [dim for dim in unique_dims if dim in shared_dims]
        raise ValueError(
            f"Dimension(s) {problem_dims} is shared between 'ds' and 'deltas', but not between 'ds_weights' and 'delta_weights'."
        )

    # Sample the distributions
    _, pdim, mult = _perc_or_quantile(ds)
    ds_dist = (
        _weighted_sampling(ds, percentile_weights, n=n, seed=seed)
        .drop_vars(["sample", *percentile_weights.dims])
        .assign_coords({"sample": np.arange(n)})
    )
    deltas_dist = (
        _weighted_sampling(deltas, delta_weights, n=n, seed=seed)
        .drop_vars(["sample", *delta_weights.dims])
        .assign_coords({"sample": np.arange(n)})
    )

    # Element-wise multiplication of the ref_dist and ens_dist
    if delta_type == "percentage":
        fut_dist = ds_dist * (1 + deltas_dist / 100)
    elif delta_type == "absolute":
        fut_dist = ds_dist + deltas_dist
    else:
        raise ValueError(
            f"Unknown operation '{delta_type}', expected one of ['absolute', 'percentage']."
        )

    # Compute future percentiles
    fut_pct = fut_dist.quantile(ds.percentile / mult, dim="sample")

    if pdim == "percentile":
        fut_pct = fut_pct.rename({"quantile": "percentile"})
        fut_pct["percentile"] = ds.percentile

    if return_dist:
        return fut_pct, ds_dist, deltas_dist, fut_dist
    else:
        return fut_pct


def _percentile_weights(da: Union[xr.DataArray, xr.Dataset]) -> xr.DataArray:
    """Compute the weights associated with percentiles, with support for unevenly spaced percentiles.

    Parameters
    ----------
    da : xr.DataArray or xr.Dataset
        DataArray or Dataset containing the percentiles to use when sampling.
        The percentiles are expected to be stored in either a dimension called "percentile" [0, 100] or "quantile" [0, 1].

    Returns
    -------
    p : xr.DataArray
        DataArray containing the weights associated with the percentiles.
    """
    pct, pdim, multiplier = _perc_or_quantile(da)

    # Temporarily add a 0 and 100th percentile
    p0 = xr.DataArray([0], coords={pdim: [0]}, dims=[pdim])
    p1 = xr.DataArray([multiplier], coords={pdim: [multiplier]}, dims=[pdim])
    p = xr.concat([p0, pct, p1], dim=pdim)
    p = p.diff(pdim) / 2
    p[0] = (
        p[0] * 2
    )  # The first and last weights need to be doubled to account for the fact that the first and last percentiles are not centered
    p[-1] = p[-1] * 2
    p = p.rolling({pdim: 2}, center=True).sum().shift({pdim: -1})[:-1]

    return p


def _weighted_sampling(
    ds: xr.Dataset, weights: xr.DataArray, n: int = 50000, seed: int = None
) -> xr.Dataset:
    """Sample from a distribution with weights.

    Parameters
    ----------
    ds : xr.Dataset
        Dataset containing the distribution to sample from.
    weights : xr.DataArray
        Weights to use when sampling.
    n : int
        Number of samples to generate.
    seed : int
        Seed to use for the random number generator.

    Returns
    -------
    ds_dist : xr.Dataset
        Dataset containing the 'n' samples, stacked along the 'sample' dimension.
    """
    # Prepare the weights
    if weights.isnull().any():
        raise ValueError("The weights contain NaNs.")
    weights = weights / weights.sum()  # Must equal 1

    # For performance reasons, remove the chunking along impacted dimensions
    ds = ds.chunk({dim: -1 for dim in weights.dims})
    weights = weights.chunk({dim: -1 for dim in weights.dims})

    # Stack the dimensions containing weights
    ds = ds.stack({"sample": sorted(list(weights.dims))})
    weights = weights.stack({"sample": sorted(list(weights.dims))})
    weights = weights.reindex_like(ds)

    # Sample the dimensions with weights
    rng = np.random.default_rng(seed=seed)
    idx = rng.choice(weights.size, size=n, p=weights)

    # Create the distribution dataset
    ds_dist = ds.isel({"sample": idx})

    return ds_dist


def _perc_or_quantile(
    da: Union[xr.DataArray, xr.Dataset]
) -> tuple[xr.DataArray, str, int]:
    """Return 'percentile' or 'quantile' depending on the name of the percentile dimension."""
    if isinstance(da, xr.DataArray):
        if len(da.dims) != 1:
            raise ValueError(
                f"DataArray has more than one dimension: received {da.dims}."
            )
        pdim = str(da.dims[0])
        pct = da
        if pdim not in ["percentile", "quantile"]:
            raise ValueError(
                f"DataArray has no 'percentile' or 'quantile' dimension: received {pdim}."
            )
    else:
        pdim = [dim for dim in da.dims if dim in ["percentile", "quantile"]]
        if len(pdim) != 1:
            raise ValueError(
                "The Dataset should contain one of ['percentile', 'quantile']."
            )
        pdim = pdim[0]
        pct = da[pdim]

    multiplier = 100 if pdim == "percentile" else 1
    if (pct.min() < 0 or pct.max() > multiplier) or (
        pdim == "percentile" and pct.max() <= 1
    ):
        raise ValueError(
            f"The {pdim} values do not seem to be in the [0, {multiplier}] range."
        )

    return pct, pdim, multiplier<|MERGE_RESOLUTION|>--- conflicted
+++ resolved
@@ -1,13 +1,9 @@
 """Module to compute climate change statistics using xscen functions."""
-<<<<<<< HEAD
+
 from typing import Optional, Union
 
 import numpy as np
 import xarray as xr
-=======
-
-import xarray
->>>>>>> f00d6fbf
 
 # Special imports from xscen
 from xscen import climatological_op, compute_deltas, ensemble_stats, produce_horizon
