"""Perform the cross-validation for the optimal interpolation."""

import datetime as dt
from typing import Optional

from .functions import optimal_interpolation as opt


def execute(
    start_date: dt.datetime,
    end_date: dt.datetime,
    files: list[str],
    write_file,
    ratio_var_bg: float = 0.15,
    percentiles: Optional[list[float]] = None,
    iterations: int = 10,
    parallelize: bool = False,
):
    """Run the interpolation algorithm for cross-validation.

    Parameters
    ----------
    start_date : datetime.datetime
        Start date of the analysis.
    end_date : datetime.datetime
        End date of the analysis.
    files : list(str)
        List of files path for getting flows and watersheds info.
    write_file : str
<<<<<<< HEAD
        Name of the netcdf file to write the results to.
    ratio_var_bg : float, optional
        Ratio for background variance (default is 0.15).
    percentiles : list(float), optional
        List of percentiles to analyze (default is [0.25, 0.50, 0.75, 1.00]).
    iterations : int, optional
=======
        VERIFY: Name of the NetCDF file to be created.
    ratio_var_bg : float
        Ratio for background variance (default is 0.15).
    percentiles : list(float), optional
        List of percentiles to analyze (default is [0.25, 0.50, 0.75, 1.00]).
    iterations : int
>>>>>>> e5d153a8
        Number of iterations for the interpolation (default is 10).
    parallelize : bool
        Execute the profiler in parallel or in series (default is False).

    Returns
    -------
    list
<<<<<<< HEAD
        The results of the interpolated percentiles flow.
    """
=======
        A list containing the results of the interpolated percentiles flow.
    """
    # Run the code
    # TODO: Replace inputs to file with args dict constructed upstream and pass along.
    if percentiles is None:
        percentiles = [0.25, 0.50, 0.75, 1.00]

    # args = {
    #     "start_date": start_date,
    #     "end_date": end_date,
    #     "files": files,
    #     "ratio": ratio_var_bg,
    #     "percentiles": percentiles,
    # }

    time_range = (end_date - start_date).days + 1

>>>>>>> e5d153a8
    results = opt.execute_interpolation(
        start_date,
        end_date,
        time_range=(end_date - start_date).days + 1,
        files=files,
        ratio_var_bg=ratio_var_bg,
        percentiles=percentiles,
        iterations=iterations,
        parallelize=parallelize,
        write_file=write_file,
    )

    return results<|MERGE_RESOLUTION|>--- conflicted
+++ resolved
@@ -27,21 +27,12 @@
     files : list(str)
         List of files path for getting flows and watersheds info.
     write_file : str
-<<<<<<< HEAD
-        Name of the netcdf file to write the results to.
-    ratio_var_bg : float, optional
-        Ratio for background variance (default is 0.15).
-    percentiles : list(float), optional
-        List of percentiles to analyze (default is [0.25, 0.50, 0.75, 1.00]).
-    iterations : int, optional
-=======
-        VERIFY: Name of the NetCDF file to be created.
+        Name of the NetCDF file to be created.
     ratio_var_bg : float
         Ratio for background variance (default is 0.15).
     percentiles : list(float), optional
         List of percentiles to analyze (default is [0.25, 0.50, 0.75, 1.00]).
     iterations : int
->>>>>>> e5d153a8
         Number of iterations for the interpolation (default is 10).
     parallelize : bool
         Execute the profiler in parallel or in series (default is False).
@@ -49,28 +40,11 @@
     Returns
     -------
     list
-<<<<<<< HEAD
         The results of the interpolated percentiles flow.
     """
-=======
-        A list containing the results of the interpolated percentiles flow.
-    """
-    # Run the code
-    # TODO: Replace inputs to file with args dict constructed upstream and pass along.
     if percentiles is None:
         percentiles = [0.25, 0.50, 0.75, 1.00]
 
-    # args = {
-    #     "start_date": start_date,
-    #     "end_date": end_date,
-    #     "files": files,
-    #     "ratio": ratio_var_bg,
-    #     "percentiles": percentiles,
-    # }
-
-    time_range = (end_date - start_date).days + 1
-
->>>>>>> e5d153a8
     results = opt.execute_interpolation(
         start_date,
         end_date,
