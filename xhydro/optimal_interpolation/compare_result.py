import numpy as np
import csv
import matplotlib.pyplot as plt
import xarray as xr
import sys

"""
Retourne une liste qui contient les valeurs d'un fichier CSV
Arguments :
csv_filename (string): Le nom du fichier CSV
header (bool) : Le fichier CSV contient une entête
Retourne :
(list): Liste qui contient les valeurs du fichier
"""
def read_csv_file(csv_filename, header):
    items = []
    with open(csv_filename, newline='') as csvfile:
        reader = csv.reader(csvfile, delimiter=' ', quotechar='|')
        row_count = 0
        if header == 1:
            skip = 1

        for row in reader:
            if skip != 1:
                split = row[0].split(',')
                items.append(split)
                row_count += 1
            else:
                skip = 0

    return items


"""
Trouve l'association d'une section à une station.
Arguments :
stations (list): Liste qui contient les stations
section_id (string) : L'indentificateur de la section
Retourne :
(string): Vide si la section est introuvable ou la clé d'association entre la station et une section.
"""
def find_section(stations, section_id):
    value = ""
    section_position = 0
    section_value = 1
    for i in range(0, len(stations)):
        if section_id == stations[i][section_position]:
            value = stations[i]
    return value[section_value]


"""
Trouve l'indince d'un élément donné dans une liste.
Arguments :
array (list): Liste qui contient les données
key (string) : Élément à trouver dans la liste
Retourne :
(float): -1 si l'élément est introuvable ou l'indice de l'élément
"""
def find_index(array, key):
    logical = array.station_id.data == key.encode('UTF-8')
    return np.where(logical)[0][0]


"""
Calcule le coefficient d'efficacité KGE
Arguments :
obs (list): Liste qui contient les débits observés
sim (list) : Liste qui contient les débits simulés
Retourne :
(float): Le coefficient d'efficacité KGE.
"""
def kge_prime(obs, sim):
    is_nan = np.isnan(obs) | np.isnan(sim)

    obs = obs[~is_nan]
    sim = sim[~is_nan]

    obs_mean = np.mean(obs)
    sim_mean = np.mean(sim)

    obs_std = np.std(obs)
    sim_std = np.std(sim)

    r = np.corrcoef(obs, sim)[0, 1]

    beta = sim_mean / obs_mean
    gamma = (sim_std / sim_mean) / (obs_std / obs_mean)

    return 1 - np.sqrt(np.power((r - 1), 2) + np.power((beta - 1), 2) + np.power((gamma - 1), 2))


"""
Calcule le coefficient d'efficacité Nash–Sutcliffe
Arguments :
obs (list): Liste qui contient les débits observés
sim (list) : Liste qui contient les débits simulés
Retourne :
(float): Le coefficient d'efficacité Nash–Sutcliffe.
"""
def nash(obs, sim):
    sim = np.ma.array(sim, mask=np.isnan(obs))
    obs = np.ma.array(obs, mask=np.isnan(obs))

    sse = np.sum(np.power(obs - sim, 2))
    ssu = np.sum(np.power(obs - np.mean(obs), 2))
    return 1 - sse / ssu


"""
Code to plot results as per user request
"""
def plot_results(kge, kge_l1o, nse, nse_l1o):
    fig, (ax1, ax2) = plt.subplots(2)
    ax1.scatter(kge, kge_l1o)
    ax1.set_xlabel("KGE")
    ax1.set_ylabel("KGE Leave-one-out OI")
    ax1.axline((0, 0), (1, 1), linewidth=2)
    ax1.set_xlim(0.3, 1)
    ax1.set_ylim(0.3, 1)
    
    ax2.scatter(nse, nse_l1o)
    ax2.set_xlabel("NSE")
    ax2.set_ylabel("NSE Leave-one-out OI")
    ax2.axline((0, 0), (1, 1), linewidth=2)
    ax2.set_xlim(0.3, 1)
    ax2.set_ylim(0.3, 1)
    
    plt.show()
    

"""
Main code: Here is where we start the computation of the comparison method

TODO to make programmatic:
    1. Update compare function to take filepaths as inputs
    2. Add checks for data quality/error handling
    3. Add parameters to suit user needs (flexibility)
    4. Add parameter to ask for plot or not (user defined)
    5. Comment/document
    6. remove if __name__=="__main__" line and below to push to package.
    7. Eventually, refer to hydroeval package for the KGE and NSE metrics calculation.
    8. read_csv_files, find_index and find_section functions are duplicates between this and the "cross_validation" code, can be in a shared utils package
    9. Check to make sure files and indexes are in the correct order when reading
"""
def compare(percentileToPlot=50):
    start_date = np.datetime64('1961-01-01')
    end_date = np.datetime64('2018-12-31')
    time = ((end_date - start_date) / np.timedelta64(1, 'D')) + 1

<<<<<<< HEAD
    obs_data_filename = '/xhydro/optimal_interpolation/donnees/A20_HYDOBS.nc'
    sim_data_file = '/xhydro/optimal_interpolation/donnees/A20_HYDREP.nc'
    l10_data_file = 'C:\\Users\\AR21010\\Documents\\GitHub\\xhydro\\xhydro\\optimal_interpolation\\A20_ANALYS_DEBITJ_RESULTAT_VALIDATION_CROISEE_L1O.nc'
    station_validation_filename = "/xhydro/optimal_interpolation/donnees/stations_retenues_validation_croisee.csv"
    station_mapping_filename = "/xhydro/optimal_interpolation/donnees/Table_Correspondance_Station_Troncon.csv"
=======
    obs_data_filename = '.\\donnees\\A20_HYDOBS.nc'
    sim_data_file = '.\\donnees\\A20_HYDREP_QCMERI_XXX_DEBITJ_HIS_XXX_XXX_XXX_XXX_XXX_XXX_HYD_MG24HS_GCQ_SC_18092020.nc'
    l1o_data_file = '.\\donnees\\A20_ANALYS_DEBITJ_RESULTAT_VALIDATION_CROISEE_L1O.nc'
    station_validation_filename = ".\\donnees\\stations_retenues_validation_croisee.csv"
    station_mapping_filename = ".\\donnees\\Table_Correspondance_Station_Troncon.csv"
>>>>>>> a26464e8

    print("Lecture des CSV")
    station_validation = read_csv_file(station_validation_filename, 1)
    station_mapping = read_csv_file(station_mapping_filename, 1)

    time_range = int(time)
    station_count = len(station_validation)
    debit_sim = np.empty((time_range, station_count))
    debit_obs = np.empty((time_range, station_count))
    debit_l1o = np.empty((time_range, station_count))

    print("Lecture des NC")
    # Open the dataset for reading
    obs_data = xr.open_dataset(obs_data_filename)
    sim_data = xr.open_dataset(sim_data_file)
    l1o_data = xr.open_dataset(l1o_data_file)
    
    # Read station id
    stations_id = obs_data["station_id"]
    sections_id = sim_data["station_id"]
    l1o_stations_id = l1o_data["station_id"]
    
    # Read drainage area
    da_obs = obs_data.drainage_area
    da_sim = sim_data.drainage_area
    da_l1o = l1o_data.drainage_area

    # Read discharge percentiles
    dis_obs = obs_data.Dis
    dis_sim = sim_data.Dis
    dis_l1o = l1o_data.Dis

    # Read percentiles list (which percentile thresholds were used)
    percentile = l1o_data.percentile
    
    # Find position of the desired percentile
    idx_pct = np.where(percentile==percentileToPlot)[0];
    if idx_pct is None:
        sys.exit(
            "The desired percentile is not computed in the results file \
             provided. Please make sure your percentile value is expressed \
             in percent (i.e. 50th percentile = 50)"
                )
    
    for i in range(0, station_count):
        print("Lecture des données..." + str(i + 1) + "/" + str(station_count))

        station_id = station_validation[i][0]
        associate_section = find_section(station_mapping, station_id)

        idx_section = find_index(sections_id, associate_section)
        idx_stat = find_index(stations_id, station_id)
        idx_stat_l1o = find_index(l1o_stations_id, station_id)

        sup_sim = da_sim[idx_section].item()
        sup_obs = da_obs[idx_stat].item()
        sup = da_l1o[idx_stat_l1o].item()

        debit_sim[:, i] = dis_sim[idx_section, 0:time_range].values[:] / sup_sim
        debit_obs[:, i] = dis_obs[idx_stat, 0:time_range].values[:] / sup_obs
        debit_l1o[:, i] =  dis_l1o[idx_pct, idx_stat_l1o, 0:time_range].values[:] / sup

    kge = np.empty(station_count)
    nse = np.empty(station_count)
    kge_l1o = np.empty(station_count)
    nse_l1o = np.empty(station_count)

    for n in range(0, station_count):
        kge[n] = kge_prime(debit_obs[:, n], debit_sim[:, n])
        nse[n] = nash(debit_obs[:, n], debit_sim[:, n])
        kge_l1o[n] = kge_prime(debit_obs[:, n], debit_l1o[:, n])
        nse_l1o[n] = nash(debit_obs[:, n], debit_l1o[:, n])

    plot_results(kge, kge_l1o, nse, nse_l1o)    




if __name__=="__main__":
    compare(50)<|MERGE_RESOLUTION|>--- conflicted
+++ resolved
@@ -118,16 +118,16 @@
     ax1.axline((0, 0), (1, 1), linewidth=2)
     ax1.set_xlim(0.3, 1)
     ax1.set_ylim(0.3, 1)
-    
+
     ax2.scatter(nse, nse_l1o)
     ax2.set_xlabel("NSE")
     ax2.set_ylabel("NSE Leave-one-out OI")
     ax2.axline((0, 0), (1, 1), linewidth=2)
     ax2.set_xlim(0.3, 1)
     ax2.set_ylim(0.3, 1)
-    
+
     plt.show()
-    
+
 
 """
 Main code: Here is where we start the computation of the comparison method
@@ -148,19 +148,11 @@
     end_date = np.datetime64('2018-12-31')
     time = ((end_date - start_date) / np.timedelta64(1, 'D')) + 1
 
-<<<<<<< HEAD
-    obs_data_filename = '/xhydro/optimal_interpolation/donnees/A20_HYDOBS.nc'
-    sim_data_file = '/xhydro/optimal_interpolation/donnees/A20_HYDREP.nc'
-    l10_data_file = 'C:\\Users\\AR21010\\Documents\\GitHub\\xhydro\\xhydro\\optimal_interpolation\\A20_ANALYS_DEBITJ_RESULTAT_VALIDATION_CROISEE_L1O.nc'
-    station_validation_filename = "/xhydro/optimal_interpolation/donnees/stations_retenues_validation_croisee.csv"
-    station_mapping_filename = "/xhydro/optimal_interpolation/donnees/Table_Correspondance_Station_Troncon.csv"
-=======
     obs_data_filename = '.\\donnees\\A20_HYDOBS.nc'
     sim_data_file = '.\\donnees\\A20_HYDREP_QCMERI_XXX_DEBITJ_HIS_XXX_XXX_XXX_XXX_XXX_XXX_HYD_MG24HS_GCQ_SC_18092020.nc'
     l1o_data_file = '.\\donnees\\A20_ANALYS_DEBITJ_RESULTAT_VALIDATION_CROISEE_L1O.nc'
     station_validation_filename = ".\\donnees\\stations_retenues_validation_croisee.csv"
     station_mapping_filename = ".\\donnees\\Table_Correspondance_Station_Troncon.csv"
->>>>>>> a26464e8
 
     print("Lecture des CSV")
     station_validation = read_csv_file(station_validation_filename, 1)
@@ -177,12 +169,12 @@
     obs_data = xr.open_dataset(obs_data_filename)
     sim_data = xr.open_dataset(sim_data_file)
     l1o_data = xr.open_dataset(l1o_data_file)
-    
+
     # Read station id
     stations_id = obs_data["station_id"]
     sections_id = sim_data["station_id"]
     l1o_stations_id = l1o_data["station_id"]
-    
+
     # Read drainage area
     da_obs = obs_data.drainage_area
     da_sim = sim_data.drainage_area
@@ -195,16 +187,16 @@
 
     # Read percentiles list (which percentile thresholds were used)
     percentile = l1o_data.percentile
-    
+
     # Find position of the desired percentile
-    idx_pct = np.where(percentile==percentileToPlot)[0];
+    idx_pct = np.where(percentile == percentileToPlot)[0]
     if idx_pct is None:
         sys.exit(
             "The desired percentile is not computed in the results file \
              provided. Please make sure your percentile value is expressed \
              in percent (i.e. 50th percentile = 50)"
                 )
-    
+
     for i in range(0, station_count):
         print("Lecture des données..." + str(i + 1) + "/" + str(station_count))
 
@@ -234,10 +226,7 @@
         kge_l1o[n] = kge_prime(debit_obs[:, n], debit_l1o[:, n])
         nse_l1o[n] = nash(debit_obs[:, n], debit_l1o[:, n])
 
-    plot_results(kge, kge_l1o, nse, nse_l1o)    
-
-
-
+    plot_results(kge, kge_l1o, nse, nse_l1o)
 
 if __name__=="__main__":
     compare(50)