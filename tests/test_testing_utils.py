from pathlib import Path

import numpy as np
import pytest
import xarray as xr
from xclim.testing.helpers import test_timeseries as timeseries

import xhydro.testing.utils as xhu


class TestFakeHydrotelProject:
    def test_defaults(self, tmp_path):
<<<<<<< HEAD
        xhu.fake_hydrotel_project(tmp_path, "fake")
=======
        xhu.fake_hydrotel_project(tmp_path / "fake")
>>>>>>> 9ef89174
        assert (tmp_path / "fake").exists()
        assert (tmp_path / "fake" / "SLNO.csv").exists()
        assert (
            tmp_path / "fake" / "simulation" / "simulation" / "simulation.csv"
        ).exists()
        assert (tmp_path / "fake" / "simulation" / "simulation" / "output.csv").exists()

    def test_files(self, tmp_path):
        xhu.fake_hydrotel_project(
            tmp_path,
<<<<<<< HEAD
            "fake",
=======
>>>>>>> 9ef89174
            meteo=True,
            debit_aval=True,
        )
        # Open the files to check if they are valid
<<<<<<< HEAD
        ds_meteo = xr.open_dataset(tmp_path / "fake" / "meteo" / "SLNO_meteo_GC3H.nc")
        assert ds_meteo.time.size == 730
        ds_debit_aval = xr.open_dataset(
            tmp_path
            / "fake"
            / "simulation"
            / "simulation"
            / "resultat"
            / "debit_aval.nc"
=======
        ds_meteo = xr.open_dataset(tmp_path / "meteo" / "SLNO_meteo_GC3H.nc")
        assert ds_meteo.time.size == 730
        ds_debit_aval = xr.open_dataset(
            tmp_path / "simulation" / "simulation" / "resultat" / "debit_aval.nc"
>>>>>>> 9ef89174
        )
        assert ds_debit_aval.time.size == 730

    def test_custom(self, tmp_path):
        meteo = timeseries(
            np.zeros(365 * 3),
            start="2001-01-01",
            freq="D",
            variable="tasmin",
            as_dataset=True,
            units="degC",
        )
        xhu.fake_hydrotel_project(
            tmp_path,
<<<<<<< HEAD
            "fake",
            meteo=meteo,
        )
        # Open the files to check if they are valid
        ds_meteo = xr.open_dataset(tmp_path / "fake" / "meteo" / "SLNO_meteo_GC3H.nc")
=======
            meteo=meteo,
        )
        # Open the files to check if they are valid
        ds_meteo = xr.open_dataset(tmp_path / "meteo" / "SLNO_meteo_GC3H.nc")
>>>>>>> 9ef89174
        assert ds_meteo.time.size == 1095
        np.testing.assert_array_equal(ds_meteo.data_vars, ["tasmin"])


@pytest.mark.requires_docs
def test_publish_release_notes(tmp_path):
    temp_md_filename = tmp_path.joinpath("version_info.md")
    xhu.publish_release_notes(
        style="md",
        file=temp_md_filename,
        changes=Path(__file__).parent.parent.joinpath("CHANGES.rst"),
    )

    with open(temp_md_filename) as f:
        changelog = f.read()

    assert changelog.startswith("# Changelog")
    assert ":user:`" not in changelog
    assert ":issue:`" not in changelog
    assert ":pull:`" not in changelog

    temp_rst_filename = tmp_path.joinpath("version_info.rst")
    xhu.publish_release_notes(
        style="rst",
        file=temp_rst_filename,
        changes=Path(__file__).parent.parent.joinpath("CHANGES.rst"),
    )
    with open(temp_rst_filename) as f:
        changelog_rst = f.read()
    assert changelog_rst.startswith("=========\nChangelog\n=========")<|MERGE_RESOLUTION|>--- conflicted
+++ resolved
@@ -10,11 +10,7 @@
 
 class TestFakeHydrotelProject:
     def test_defaults(self, tmp_path):
-<<<<<<< HEAD
-        xhu.fake_hydrotel_project(tmp_path, "fake")
-=======
         xhu.fake_hydrotel_project(tmp_path / "fake")
->>>>>>> 9ef89174
         assert (tmp_path / "fake").exists()
         assert (tmp_path / "fake" / "SLNO.csv").exists()
         assert (
@@ -25,30 +21,14 @@
     def test_files(self, tmp_path):
         xhu.fake_hydrotel_project(
             tmp_path,
-<<<<<<< HEAD
-            "fake",
-=======
->>>>>>> 9ef89174
             meteo=True,
             debit_aval=True,
         )
         # Open the files to check if they are valid
-<<<<<<< HEAD
-        ds_meteo = xr.open_dataset(tmp_path / "fake" / "meteo" / "SLNO_meteo_GC3H.nc")
-        assert ds_meteo.time.size == 730
-        ds_debit_aval = xr.open_dataset(
-            tmp_path
-            / "fake"
-            / "simulation"
-            / "simulation"
-            / "resultat"
-            / "debit_aval.nc"
-=======
         ds_meteo = xr.open_dataset(tmp_path / "meteo" / "SLNO_meteo_GC3H.nc")
         assert ds_meteo.time.size == 730
         ds_debit_aval = xr.open_dataset(
             tmp_path / "simulation" / "simulation" / "resultat" / "debit_aval.nc"
->>>>>>> 9ef89174
         )
         assert ds_debit_aval.time.size == 730
 
@@ -63,18 +43,10 @@
         )
         xhu.fake_hydrotel_project(
             tmp_path,
-<<<<<<< HEAD
-            "fake",
-            meteo=meteo,
-        )
-        # Open the files to check if they are valid
-        ds_meteo = xr.open_dataset(tmp_path / "fake" / "meteo" / "SLNO_meteo_GC3H.nc")
-=======
             meteo=meteo,
         )
         # Open the files to check if they are valid
         ds_meteo = xr.open_dataset(tmp_path / "meteo" / "SLNO_meteo_GC3H.nc")
->>>>>>> 9ef89174
         assert ds_meteo.time.size == 1095
         np.testing.assert_array_equal(ds_meteo.data_vars, ["tasmin"])
 
