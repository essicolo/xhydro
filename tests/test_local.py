--- conflicted
+++ resolved
@@ -72,7 +72,6 @@
             as_dataset=True,
         )
         params = xhfa.local.fit(ds, distributions=["gamma"], min_years=miny)
-<<<<<<< HEAD
         if miny == 10:
             np.testing.assert_array_almost_equal(
                 params.streamflow,
@@ -83,18 +82,6 @@
                 params.streamflow,
                 [[np.nan, np.nan, np.nan]],
             )
-=======
-        np.testing.assert_array_almost_equal(
-            params.streamflow,
-            (
-                np.array(
-                    [[9.95357815e00, -3.07846650e01, 1.56498193e01]]
-                    if miny == 10
-                    else [[np.nan, np.nan, np.nan]]
-                )
-            ),
-        )
->>>>>>> 62ac4424
 
 
 @pytest.mark.parametrize("mode", ["max", "min", "foo"])
