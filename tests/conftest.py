--- conflicted
+++ resolved
@@ -1,14 +1,3 @@
-<<<<<<< HEAD
-# noqa: D100
-
-from pathlib import Path
-
-import pandas as pd
-import pytest
-from pooch import Unzip
-
-from xhydro.testing.helpers import deveraux
-=======
 """Pytest configuration for xHydro tests."""
 
 # noqa: D100
@@ -30,46 +19,12 @@
     TESTDATA_REPO_URL,
 )
 from xhydro.testing.helpers import deveraux as _deveraux
->>>>>>> ac808b50
 
 
 @pytest.fixture(autouse=True, scope="session")
 def threadsafe_data_dir(tmp_path_factory) -> Path:
     data_dir = Path(tmp_path_factory.getbasetemp().joinpath("data"))
     data_dir.mkdir(exist_ok=True)
-<<<<<<< HEAD
-    return data_dir
-
-
-@pytest.fixture(scope="session")
-def genextreme_data(threadsafe_data_dir):
-    extremes_data_folder = threadsafe_data_dir.joinpath("extremes_value_analysis")
-
-    ge = deveraux().fetch(
-        "extreme_value_analysis/genextreme.zip",
-        processor=Unzip(extract_dir=extremes_data_folder.absolute().as_posix()),
-    )
-
-    mappings = dict()
-    mappings["gev_nonstationary"] = pd.read_csv(ge[0])
-    mappings["gev_stationary"] = pd.read_csv(ge[1])
-    return mappings
-
-
-@pytest.fixture(scope="session")
-def genpareto_data(threadsafe_data_dir):
-    extremes_data_folder = threadsafe_data_dir.joinpath("extremes_value_analysis")
-
-    gp = deveraux().fetch(
-        "extreme_value_analysis/genpareto.zip",
-        processor=Unzip(extract_dir=extremes_data_folder.absolute().as_posix()),
-    )
-
-    mappings = dict()
-    mappings["gp_nonstationary"] = pd.read_csv(gp[0])
-    mappings["gp_stationary"] = pd.read_csv(gp[1])
-    return mappings
-=======
     yield data_dir
 
 
@@ -253,4 +208,33 @@
     }
 
     return data
->>>>>>> ac808b50
+
+
+@pytest.fixture(scope="session")
+def genextreme_data(threadsafe_data_dir, deveraux):
+    extremes_data_folder = threadsafe_data_dir.joinpath("extremes_value_analysis")
+
+    ge = deveraux.fetch(
+        "extreme_value_analysis/genextreme.zip",
+        processor=pooch.Unzip(extract_dir=extremes_data_folder.absolute().as_posix()),
+    )
+
+    mappings = dict()
+    mappings["gev_nonstationary"] = pd.read_csv(ge[0])
+    mappings["gev_stationary"] = pd.read_csv(ge[1])
+    return mappings
+
+
+@pytest.fixture(scope="session")
+def genpareto_data(threadsafe_data_dir, deveraux):
+    extremes_data_folder = threadsafe_data_dir.joinpath("extremes_value_analysis")
+
+    gp = deveraux.fetch(
+        "extreme_value_analysis/genpareto.zip",
+        processor=pooch.Unzip(extract_dir=extremes_data_folder.absolute().as_posix()),
+    )
+
+    mappings = dict()
+    mappings["gp_nonstationary"] = pd.read_csv(gp[0])
+    mappings["gp_stationary"] = pd.read_csv(gp[1])
+    return mappings